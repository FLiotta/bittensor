# The MIT License (MIT)
# Copyright © 2022 Opentensor Foundation
# Copyright © 2023 Opentensor Technologies Inc
import os

# Permission is hereby granted, free of charge, to any person obtaining a copy of this software and associated
# documentation files (the “Software”), to deal in the Software without restriction, including without limitation
# the rights to use, copy, modify, merge, publish, distribute, sublicense, and/or sell copies of the Software,
# and to permit persons to whom the Software is furnished to do so, subject to the following conditions:

# The above copyright notice and this permission notice shall be included in all copies or substantial portions of
# the Software.

# THE SOFTWARE IS PROVIDED “AS IS”, WITHOUT WARRANTY OF ANY KIND, EXPRESS OR IMPLIED, INCLUDING BUT NOT LIMITED TO
# THE WARRANTIES OF MERCHANTABILITY, FITNESS FOR A PARTICULAR PURPOSE AND NONINFRINGEMENT. IN NO EVENT SHALL
# THE AUTHORS OR COPYRIGHT HOLDERS BE LIABLE FOR ANY CLAIM, DAMAGES OR OTHER LIABILITY, WHETHER IN AN ACTION
# OF CONTRACT, TORT OR OTHERWISE, ARISING FROM, OUT OF OR IN CONNECTION WITH THE SOFTWARE OR THE USE OR OTHER
# DEALINGS IN THE SOFTWARE.

from typing import Callable, List, Dict, Literal, Tuple

import bittensor
import hashlib
import requests
import scalecodec
import numpy as np

from .wallet_utils import *  # noqa F401
from .version import version_checking, check_version, VersionCheckError
from .registration import torch, use_torch

RAOPERTAO = 1e9
U16_MAX = 65535
U64_MAX = 18446744073709551615


def ss58_to_vec_u8(ss58_address: str) -> List[int]:
    ss58_bytes: bytes = bittensor.utils.ss58_address_to_bytes(ss58_address)
    encoded_address: List[int] = [int(byte) for byte in ss58_bytes]
    return encoded_address


def _unbiased_topk(
    values: Union[np.ndarray, "torch.Tensor"],
    k: int,
    dim=0,
    sorted=True,
    largest=True,
    axis=0,
    return_type: str = "numpy",
) -> Union[Tuple[np.ndarray, np.ndarray], Tuple["torch.Tensor", "torch.LongTensor"]]:
    """Selects topk as in torch.topk but does not bias lower indices when values are equal.
    Args:
        values: (np.ndarray) if using numpy, (torch.Tensor) if using torch:
            Values to index into.
        k: (int):
            Number to take.
        dim: (int):
            Dimension to index into (used by Torch)
        sorted: (bool):
            Whether to sort indices.
        largest: (bool):
            Whether to take the largest value.
        axis: (int):
            Axis along which to index into (used by Numpy)
        return_type: (str):
            Whether or use torch or numpy approach

    Return:
        topk: (np.ndarray) if using numpy, (torch.Tensor) if using torch:
            topk k values.
        indices: (np.ndarray) if using numpy, (torch.LongTensor) if using torch:
            indices of the topk values.
    """
    if return_type == "torch":
        permutation = torch.randperm(values.shape[dim])
        permuted_values = values[permutation]
        topk, indices = torch.topk(
            permuted_values, k, dim=dim, sorted=sorted, largest=largest
        )
        return topk, permutation[indices]
    else:
        if dim != 0 and axis == 0:
            # Ensures a seamless transition for calls made to this function that specified args by keyword
            axis = dim

        permutation = np.random.permutation(values.shape[axis])
        permuted_values = np.take(values, permutation, axis=axis)
        indices = np.argpartition(permuted_values, -k, axis=axis)[-k:]
        if not sorted:
            indices = np.sort(indices, axis=axis)
        if not largest:
            indices = indices[::-1]
        topk = np.take(permuted_values, indices, axis=axis)
        return topk, permutation[indices]


def unbiased_topk(
    values: Union[np.ndarray, "torch.Tensor"],
    k: int,
    dim: int = 0,
    sorted: bool = True,
    largest: bool = True,
    axis: int = 0,
) -> Union[Tuple[np.ndarray, np.ndarray], Tuple["torch.Tensor", "torch.LongTensor"]]:
    """Selects topk as in torch.topk but does not bias lower indices when values are equal.
    Args:
        values: (np.ndarray) if using numpy, (torch.Tensor) if using torch:
            Values to index into.
        k: (int):
            Number to take.
        dim: (int):
            Dimension to index into (used by Torch)
        sorted: (bool):
            Whether to sort indices.
        largest: (bool):
            Whether to take the largest value.
        axis: (int):
            Axis along which to index into (used by Numpy)

    Return:
        topk: (np.ndarray) if using numpy, (torch.Tensor) if using torch:
            topk k values.
        indices: (np.ndarray) if using numpy, (torch.LongTensor) if using torch:
            indices of the topk values.
    """
    if use_torch():
        return _unbiased_topk(
            values, k, dim, sorted, largest, axis, return_type="torch"
        )
    else:
        return _unbiased_topk(
            values, k, dim, sorted, largest, axis, return_type="numpy"
        )

<<<<<<< HEAD
        # TODO: bring this back later.
        # if latest_version_as_int > bittensor.__version_as_int__:
        #     print(
        #         "\u001b[33mBittensor Version: Current {}/Latest {}\nPlease update to the latest version at your earliest convenience. "
        #         "Run the following command to upgrade:\n\n\u001b[0mpython -m pip install --upgrade bittensor".format(
        #             bittensor.__version__, latest_version
        #         )
        #     )

    except requests.exceptions.Timeout:
        bittensor.logging.error("Version check failed due to timeout")
    except requests.exceptions.RequestException as e:
        bittensor.logging.error(f"Version check failed due to request failure: {e}")

=======
>>>>>>> cf5c3e53

def strtobool_with_default(
    default: bool,
) -> Callable[[str], Union[bool, Literal["==SUPRESS=="]]]:
    """
    Creates a strtobool function with a default value.

    Args:
        default(bool): The default value to return if the string is empty.

    Returns:
        The strtobool function with the default value.
    """
    return lambda x: strtobool(x) if x != "" else default


def strtobool(val: str) -> Union[bool, Literal["==SUPRESS=="]]:
    """
    Converts a string to a boolean value.

    truth-y values are 'y', 'yes', 't', 'true', 'on', and '1';
    false-y values are 'n', 'no', 'f', 'false', 'off', and '0'.

    Raises ValueError if 'val' is anything else.
    """
    val = val.lower()
    if val in ("y", "yes", "t", "true", "on", "1"):
        return True
    elif val in ("n", "no", "f", "false", "off", "0"):
        return False
    else:
        raise ValueError("invalid truth value %r" % (val,))


def get_explorer_root_url_by_network_from_map(
    network: str, network_map: Dict[str, Dict[str, str]]
) -> Optional[Dict[str, str]]:
    r"""
    Returns the explorer root url for the given network name from the given network map.

    Args:
        network(str): The network to get the explorer url for.
        network_map(Dict[str, str]): The network map to get the explorer url from.

    Returns:
        The explorer url for the given network.
        Or None if the network is not in the network map.
    """
    explorer_urls: Optional[Dict[str, str]] = {}
    for entity_nm, entity_network_map in network_map.items():
        if network in entity_network_map:
            explorer_urls[entity_nm] = entity_network_map[network]

    return explorer_urls


def get_explorer_url_for_network(
    network: str, block_hash: str, network_map: Dict[str, str]
) -> Optional[List[str]]:
    r"""
    Returns the explorer url for the given block hash and network.

    Args:
        network(str): The network to get the explorer url for.
        block_hash(str): The block hash to get the explorer url for.
        network_map(Dict[str, Dict[str, str]]): The network maps to get the explorer urls from.

    Returns:
        The explorer url for the given block hash and network.
        Or None if the network is not known.
    """

    explorer_urls: Optional[Dict[str, str]] = {}
    # Will be None if the network is not known. i.e. not in network_map
    explorer_root_urls: Optional[
        Dict[str, str]
    ] = get_explorer_root_url_by_network_from_map(network, network_map)

    if explorer_root_urls != {}:
        # We are on a known network.
        explorer_opentensor_url = "{root_url}/query/{block_hash}".format(
            root_url=explorer_root_urls.get("opentensor"), block_hash=block_hash
        )
        explorer_taostats_url = "{root_url}/extrinsic/{block_hash}".format(
            root_url=explorer_root_urls.get("taostats"), block_hash=block_hash
        )
        explorer_urls["opentensor"] = explorer_opentensor_url
        explorer_urls["taostats"] = explorer_taostats_url

    return explorer_urls


def ss58_address_to_bytes(ss58_address: str) -> bytes:
    """Converts a ss58 address to a bytes object."""
    account_id_hex: str = scalecodec.ss58_decode(
        ss58_address, bittensor.__ss58_format__
    )
    return bytes.fromhex(account_id_hex)


def U16_NORMALIZED_FLOAT(x: int) -> float:
    return float(x) / float(U16_MAX)


def U64_NORMALIZED_FLOAT(x: int) -> float:
    return float(x) / float(U64_MAX)


def u8_key_to_ss58(u8_key: List[int]) -> str:
    r"""
    Converts a u8-encoded account key to an ss58 address.

    Args:
        u8_key (List[int]): The u8-encoded account key.
    """
    # First byte is length, then 32 bytes of key.
    return scalecodec.ss58_encode(bytes(u8_key).hex(), bittensor.__ss58_format__)


def hash(content, encoding="utf-8"):
    sha3 = hashlib.sha3_256()

    # Update the hash object with the concatenated string
    sha3.update(content.encode(encoding))

    # Produce the hash
    return sha3.hexdigest()<|MERGE_RESOLUTION|>--- conflicted
+++ resolved
@@ -133,23 +133,6 @@
             values, k, dim, sorted, largest, axis, return_type="numpy"
         )
 
-<<<<<<< HEAD
-        # TODO: bring this back later.
-        # if latest_version_as_int > bittensor.__version_as_int__:
-        #     print(
-        #         "\u001b[33mBittensor Version: Current {}/Latest {}\nPlease update to the latest version at your earliest convenience. "
-        #         "Run the following command to upgrade:\n\n\u001b[0mpython -m pip install --upgrade bittensor".format(
-        #             bittensor.__version__, latest_version
-        #         )
-        #     )
-
-    except requests.exceptions.Timeout:
-        bittensor.logging.error("Version check failed due to timeout")
-    except requests.exceptions.RequestException as e:
-        bittensor.logging.error(f"Version check failed due to request failure: {e}")
-
-=======
->>>>>>> cf5c3e53
 
 def strtobool_with_default(
     default: bool,
