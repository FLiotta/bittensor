# The MIT License (MIT)
# Copyright © 2021 Yuma Rao

# Permission is hereby granted, free of charge, to any person obtaining a copy of this software and associated
# documentation files (the “Software”), to deal in the Software without restriction, including without limitation
# the rights to use, copy, modify, merge, publish, distribute, sublicense, and/or sell copies of the Software,
# and to permit persons to whom the Software is furnished to do so, subject to the following conditions:

# The above copyright notice and this permission notice shall be included in all copies or substantial portions of
# the Software.

# THE SOFTWARE IS PROVIDED “AS IS”, WITHOUT WARRANTY OF ANY KIND, EXPRESS OR IMPLIED, INCLUDING BUT NOT LIMITED TO
# THE WARRANTIES OF MERCHANTABILITY, FITNESS FOR A PARTICULAR PURPOSE AND NONINFRINGEMENT. IN NO EVENT SHALL
# THE AUTHORS OR COPYRIGHT HOLDERS BE LIABLE FOR ANY CLAIM, DAMAGES OR OTHER LIABILITY, WHETHER IN AN ACTION
# OF CONTRACT, TORT OR OTHERWISE, ARISING FROM, OUT OF OR IN CONNECTION WITH THE SOFTWARE OR THE USE OR OTHER
# DEALINGS IN THE SOFTWARE.

import argparse

from rich.prompt import Prompt

import bittensor
<<<<<<< HEAD
from bittensor.utils.formatting import convert_blocks_to_time
from .utils import check_for_cuda_config
=======
>>>>>>> c5076094
from . import defaults

console = bittensor.__console__


class ScheduleColdKeySwapCommand:
    """
    Executes the ``schedule_coldkey_swap`` command to schedule a coldkey swap on the Bittensor network.
    This command is used to schedule a swap of the user's coldkey to a new coldkey.

    Usage:
        Users need to specify the new coldkey address. The command checks for the validity of the new coldkey and prompts for confirmation before proceeding with the scheduling process.

    Optional arguments:
        - ``--new_coldkey`` (str): The SS58 address of the new coldkey.

    The command prompts for confirmation before executing the scheduling operation.

    Example usage::

        btcli wallet schedule_coldkey_swap --new_coldkey <new_coldkey_ss58_address>

    Note:
        This command is important for users who wish to change their coldkey on the network.
    """

    @staticmethod
    def run(cli: "bittensor.cli"):
        """
        Runs the schedule coldkey swap command.

        Args:
            cli (bittensor.cli): The CLI object containing configuration and command-line interface utilities.
        """
        config = cli.config.copy()
        subtensor: "bittensor.subtensor" = bittensor.subtensor(
            config=config, log_verbose=False
        )
        ScheduleColdKeySwapCommand._run(cli, subtensor)
        try:
            pass
        except Exception as e:
            bittensor.logging.warning(f"failed to call cold_key_swap: {e}")
        finally:
            if "subtensor" in locals():
                subtensor.close()
                bittensor.logging.debug("closing subtensor connection")

    @staticmethod
    def _run(cli: "bittensor.cli", subtensor: "bittensor.subtensor"):
        """
        Internal method to execute the coldkey swap scheduling.

        Args:
            cli (bittensor.cli): The CLI object containing configuration and command-line interface utilities.
            subtensor (bittensor.subtensor): The subtensor object for blockchain interactions.
        """
        config = cli.config.copy()
        wallet = bittensor.wallet(config=config)

        bittensor.__console__.print(
            "[yellow]If you call this on the same key multiple times, the key will enter arbitration.[/yellow]"
        )

        ScheduleColdKeySwapCommand.fetch_arbitration_stats(subtensor, wallet)

        # Get the values for the command
        if not cli.config.is_set("new_coldkey"):
            cli.config.new_coldkey = Prompt.ask("Enter new coldkey SS58 address")

        # Validate the new coldkey SS58 address
        if not bittensor.utils.is_valid_ss58_address(cli.config.new_coldkey):
            raise ValueError(
                f":cross_mark:[red] Invalid new coldkey SS58 address[/red] [bold white]{cli.config.new_coldkey}[/bold white]"
            )

        if not config.no_prompt:
            check_for_cuda_config(config, config.cuda)

        success, message = subtensor.schedule_coldkey_swap(
            wallet=wallet,
            new_coldkey=cli.config.new_coldkey,
            tpb=cli.config.cuda.get("tpb", None),
            update_interval=cli.config.get("update_interval", None),
            num_processes=cli.config.get("num_processes", None),
            cuda=cli.config.cuda.get("use_cuda", defaults.pow_register.cuda.use_cuda),
            dev_id=cli.config.cuda.get("dev_id", None),
            wait_for_inclusion=cli.config.wait_for_inclusion,
            wait_for_finalization=cli.config.wait_for_finalization,
            prompt=not cli.config.no_prompt,
        )

        if success:
            bittensor.__console__.print("Scheduled Cold Key Swap Successfully.")
        else:
            bittensor.__console__.print(f"Failed to Scheduled Cold Key Swap: {message}")

    @staticmethod
    def check_config(config: "bittensor.config"):
        """
        Checks and prompts for necessary configuration settings.

        Args:
            config (bittensor.config): The configuration object.

        Prompts the user for wallet name if not set in the config.
        """
        if not config.is_set("wallet.name") and not config.no_prompt:
            wallet_name: str = Prompt.ask(
                "Enter wallet name", default=defaults.wallet.name
            )
            config.wallet.name = str(wallet_name)

    @staticmethod
    def add_args(command_parser: argparse.ArgumentParser):
        """
        Adds arguments to the command parser.

        Args:
            command_parser (argparse.ArgumentParser): The command parser to add arguments to.
        """
        schedule_coldkey_swap_parser = command_parser.add_parser(
            "schedule_coldkey_swap",
            help="""Schedule a swap of the coldkey on the Bittensor network. There is a 72-hour delay on this. 
            If there is another call to schedule_coldkey_swap , this key goes into arbitration to determine 
            on which key the swap will occur. This is a free transaction. Coldkeys require a balance of at least τ0.5 to 
            initiate a coldkey swap.""",
        )
        schedule_coldkey_swap_parser.add_argument(
            "--new_coldkey",
            dest="new_coldkey",
            type=str,
            required=False,  # Make this argument optional
            help="""Specify the new coldkey SS58 address.""",
        )

        schedule_coldkey_swap_parser.add_argument(
            "--wait-for-inclusion",
            dest="wait_for_inclusion",
            action="store_true",
            default=True,
        )
        schedule_coldkey_swap_parser.add_argument(
            "--wait-for-finalization",
            dest="wait_for_finalization",
            action="store_true",
            default=True,
        )
        schedule_coldkey_swap_parser.add_argument(
            "--prompt",
            dest="prompt",
            action="store_true",
            required=False,  # Make this argument optional
            default=True,
        )

        ## CUDA acceleration args.
        schedule_coldkey_swap_parser.add_argument(
            "--swap.cuda.use_cuda",
            "--cuda",
            "--cuda.use_cuda",
            dest="cuda.use_cuda",
            default=defaults.pow_register.cuda.use_cuda,
            help="""Set flag to use CUDA to pow_register.""",
            action="store_true",
            required=False,
        )
        schedule_coldkey_swap_parser.add_argument(
            "--swap.cuda.no_cuda",
            "--no_cuda",
            "--cuda.no_cuda",
            dest="cuda.use_cuda",
            default=not defaults.pow_register.cuda.use_cuda,
            help="""Set flag to not use CUDA for registration""",
            action="store_false",
            required=False,
        )
        schedule_coldkey_swap_parser.add_argument(
            "--swap.cuda.dev_id",
            "--cuda.dev_id",
            dest="cuda.dev_id",
            type=int,
            nargs="+",
            default=defaults.pow_register.cuda.dev_id,
            help="""Set the CUDA device id(s). Goes by the order of speed. (i.e. 0 is the fastest).""",
            required=False,
        )
        schedule_coldkey_swap_parser.add_argument(
            "--swap.cuda.tpb",
            "--cuda.tpb",
            dest="cuda.tpb",
            type=int,
            default=defaults.pow_register.cuda.tpb,
            help="""Set the number of Threads Per Block for CUDA.""",
            required=False,
        )
        bittensor.wallet.add_args(schedule_coldkey_swap_parser)
        bittensor.subtensor.add_args(schedule_coldkey_swap_parser)

    @staticmethod
    def fetch_arbitration_stats(subtensor, wallet):
        arbitration_check = len(
            subtensor.check_in_arbitration(wallet.coldkey.ss58_address)
        )
        if arbitration_check == 0:
            bittensor.__console__.print(
                "[green]There has been no previous key swap initiated for your coldkey.[/green]"
            )
        if arbitration_check == 1:
            bittensor.__console__.print(
                "[yellow]There has been 1 swap request made for this coldkey already."
                " By adding another swap request, the key will enter arbitration.[/yellow]"
            )
        if arbitration_check > 1:
            bittensor.__console__.print(
                f"[red]This coldkey is currently in arbitration with a total swaps of {arbitration_check}.[/red]"
            )


class CheckColdKeySwapCommand:
    """
    Executes the ``check_coldkey_swap`` command to check swap status of a coldkey in the Bittensor network.

    Usage:
        Users need to specify the wallet they want to check the swap status of.

    Example usage::

        btcli wallet check_coldkey_swap

    Note:
        This command is important for users who wish check if swap requests were made against their coldkey.
    """

    @staticmethod
    def run(cli: "bittensor.cli"):
        """
        Runs the check coldkey swap command.

        Args:
            cli (bittensor.cli): The CLI object containing configuration and command-line interface utilities.
        """
        try:
            config = cli.config.copy()
            subtensor: "bittensor.subtensor" = bittensor.subtensor(
                config=config, log_verbose=False
            )
            CheckColdKeySwapCommand._run(cli, subtensor)
        except Exception as e:
            bittensor.logging.warning(f"Failed to get swap status: {e}")
        finally:
            if "subtensor" in locals():
                subtensor.close()
                bittensor.logging.debug("closing subtensor connection")

    @staticmethod
    def _run(cli: "bittensor.cli", subtensor: "bittensor.subtensor"):
        """
        Internal method to check coldkey swap status.

        Args:
            cli (bittensor.cli): The CLI object containing configuration and command-line interface utilities.
            subtensor (bittensor.subtensor): The subtensor object for blockchain interactions.
        """
        config = cli.config.copy()
        wallet = bittensor.wallet(config=config)

        CheckColdKeySwapCommand.fetch_arbitration_stats(subtensor, wallet)

    @staticmethod
    def fetch_arbitration_stats(subtensor, wallet):
        arbitration_check = len(
            subtensor.check_in_arbitration(wallet.coldkey.ss58_address)
        )
        if arbitration_check == 0:
            bittensor.__console__.print(
                "[green]There has been no previous key swap initiated for your coldkey.[/green]"
            )
        if arbitration_check == 1:
            bittensor.__console__.print(
<<<<<<< HEAD
                "[yellow]There has been 1 swap request made for this coldkey already."
                " By adding another swap request, the key will enter arbitration."
                f" Your key swap is scheduled for {hours} hours, {minutes} minutes, {seconds} seconds"
                f" from now.[/yellow]"
=======
                ":warning:[yellow]There has been a swap request made for this key previously."
                " By proceeding, you understand this will initiate arbitration for your key.[/yellow]"
>>>>>>> c5076094
            )
        if arbitration_check > 1:
            bittensor.__console__.print(
                f"[red]This coldkey is currently in arbitration with a total swaps of {arbitration_check}.[/red]"
            )

    @classmethod
    def check_config(cls, config: "bittensor.config"):
        """
        Checks and prompts for necessary configuration settings.

        Args:
            config (bittensor.config): The configuration object.

        Prompts the user for wallet name if not set in the config.
        """
        if not config.is_set("wallet.name") and not config.no_prompt:
            wallet_name: str = Prompt.ask(
                "Enter wallet name", default=defaults.wallet.name
            )
            config.wallet.name = str(wallet_name)

    @staticmethod
    def add_args(command_parser: argparse.ArgumentParser):
        """
        Adds arguments to the command parser.

        Args:
            command_parser (argparse.ArgumentParser): The command parser to add arguments to.
        """
        swap_parser = command_parser.add_parser(
            "check_coldkey_swap",
            help="""Check the status of swap requests for a coldkey on the Bittensor network.
            Adding more than one swap request will make the key go into arbitration mode.""",
        )
        bittensor.wallet.add_args(swap_parser)
        bittensor.subtensor.add_args(swap_parser)<|MERGE_RESOLUTION|>--- conflicted
+++ resolved
@@ -20,11 +20,8 @@
 from rich.prompt import Prompt
 
 import bittensor
-<<<<<<< HEAD
 from bittensor.utils.formatting import convert_blocks_to_time
 from .utils import check_for_cuda_config
-=======
->>>>>>> c5076094
 from . import defaults
 
 console = bittensor.__console__
@@ -305,15 +302,10 @@
             )
         if arbitration_check == 1:
             bittensor.__console__.print(
-<<<<<<< HEAD
                 "[yellow]There has been 1 swap request made for this coldkey already."
                 " By adding another swap request, the key will enter arbitration."
                 f" Your key swap is scheduled for {hours} hours, {minutes} minutes, {seconds} seconds"
                 f" from now.[/yellow]"
-=======
-                ":warning:[yellow]There has been a swap request made for this key previously."
-                " By proceeding, you understand this will initiate arbitration for your key.[/yellow]"
->>>>>>> c5076094
             )
         if arbitration_check > 1:
             bittensor.__console__.print(
