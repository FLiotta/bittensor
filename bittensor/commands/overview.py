--- conflicted
+++ resolved
@@ -96,7 +96,6 @@
                 bittensor.logging.debug("closing subtensor connection")
 
     @staticmethod
-<<<<<<< HEAD
     async def commander_run(
         subtensor: "bittensor.subtensor", config, params=None
     ) -> Dict[str, Any]:
@@ -263,23 +262,11 @@
         )
         return {"data": processed_netuids.as_dict(), "alerts": alerts}
 
-    @staticmethod
-    def _run(cli: "bittensor.cli", subtensor: "bittensor.subtensor"):
-        r"""Prints an overview for the wallet's colkey."""
-        console = bittensor.__console__
-        wallet = bittensor.wallet(config=cli.config)
-
-        all_hotkeys = []
-        total_balance = bittensor.Balance(0)
-
-        # We are printing for every coldkey.
-=======
     def _get_total_balance(
         total_balance: "bittensor.Balance",
         subtensor: "bittensor.subtensor",
         cli: "bittensor.cli",
     ) -> Tuple[List["bittensor.wallet"], "bittensor.Balance"]:
->>>>>>> 2728e1b6
         if cli.config.get("all", d=None):
             cold_wallets = get_coldkey_wallets_for_path(cli.config.wallet.path)
             for cold_wallet in tqdm(cold_wallets, desc="Pulling balances"):
