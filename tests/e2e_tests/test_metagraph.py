import time

from bittensor.core.subtensor import Subtensor
from bittensor.utils.balance import Balance
from bittensor.utils.btlogging import logging
from tests.e2e_tests.utils.chain_interactions import (
    add_stake,
    register_subnet,
)
from tests.e2e_tests.utils.e2e_test_utils import (
    setup_wallet,
)


def neuron_to_dict(neuron):
    """
    Convert a neuron object to a dictionary, excluding private attributes, methods, and specific fields.
    Returns:
        dict: A dictionary of the neuron's public attributes.

    Note:
        Excludes 'weights' and 'bonds' fields. These are present in subtensor
        but not in metagraph
    """
    excluded_fields = {"weights", "bonds"}
    return {
        attr: getattr(neuron, attr)
        for attr in dir(neuron)
        if not attr.startswith("_")
        and not callable(getattr(neuron, attr))
        and attr not in excluded_fields
    }


def test_metagraph(local_chain):
    """
    Tests the metagraph

    Steps:
        1. Register a subnet through Alice
        2. Assert metagraph's initial state
        3. Register Bob and validate info in metagraph
        4. Fetch neuron info of Bob through subtensor & metagraph and verify
        5. Register Dave and validate info in metagraph
        6. Verify low balance stake fails & add stake thru Bob and verify
        7. Load pre_dave metagraph from latest save and verify both instances
    Raises:
        AssertionError: If any of the checks or verifications fail
    """
<<<<<<< HEAD
    logging.info("Testing test_metagraph_command")
    netuid = 2
=======
    logging.console.info("Testing test_metagraph_command")
    netuid = 1
>>>>>>> aa9e71b7

    # Register Alice, Bob, and Dave
    alice_keypair, alice_wallet = setup_wallet("//Alice")
    bob_keypair, bob_wallet = setup_wallet("//Bob")
    dave_keypair, dave_wallet = setup_wallet("//Dave")

    # Register the subnet through Alice
    register_subnet(local_chain, alice_wallet), "Unable to register the subnet"

    # Verify subnet was created successfully
    assert local_chain.query(
        "SubtensorModule", "NetworksAdded", [netuid]
    ).serialize(), "Subnet wasn't created successfully"

    # Initialize metagraph
    subtensor = Subtensor(network="ws://localhost:9945")
    metagraph = subtensor.metagraph(netuid=netuid)

    # Assert metagraph is empty
    assert len(metagraph.uids) == 1, "Metagraph is not empty"

    # Register Bob to the subnet
    assert subtensor.burned_register(
        bob_wallet, netuid
    ), "Unable to register Bob as a neuron"

    # Refresh the metagraph
    metagraph.sync(subtensor=subtensor)

    # Assert metagraph has Bob neuron
    assert len(metagraph.uids) == 2, "Metagraph doesn't have exactly 1 neuron"
    assert (
        metagraph.hotkeys[1] == bob_keypair.ss58_address
    ), "Bob's hotkey doesn't match in metagraph"
    assert len(metagraph.coldkeys) == 2, "Metagraph doesn't have exactly 1 coldkey"
    assert metagraph.n.max() == 2, "Metagraph's max n is not 1"
    assert metagraph.n.min() == 2, "Metagraph's min n is not 1"
    assert len(metagraph.addresses) == 2, "Metagraph doesn't have exactly 1 address"

    # Fetch UID of Bob
    uid = subtensor.get_uid_for_hotkey_on_subnet(
        bob_keypair.ss58_address, netuid=netuid
    )

    # Fetch neuron info of Bob through subtensor and metagraph
    neuron_info_bob = subtensor.neuron_for_uid(uid, netuid=netuid)
    metagraph_dict = neuron_to_dict(metagraph.neurons[uid])
    subtensor_dict = neuron_to_dict(neuron_info_bob)

    # Verify neuron info is the same in both objects
    assert (
        metagraph_dict == subtensor_dict
    ), "Neuron info of Bob doesn't match b/w metagraph & subtensor"

    # Create pre_dave metagraph for future verifications
    metagraph_pre_dave = subtensor.metagraph(netuid=netuid)

    # Register Dave as a neuron
    assert subtensor.burned_register(
        dave_wallet, netuid
    ), "Unable to register Dave as a neuron"

    metagraph.sync(subtensor=subtensor)

    # Assert metagraph now includes Dave's neuron
    assert (
        len(metagraph.uids) == 3
    ), "Metagraph doesn't have exactly 2 neurons post Dave"
    assert (
        metagraph.hotkeys[2] == dave_keypair.ss58_address
    ), "Neuron's hotkey in metagraph doesn't match"
    assert (
        len(metagraph.coldkeys) == 3
    ), "Metagraph doesn't have exactly 2 coldkeys post Dave"
    assert metagraph.n.max() == 3, "Metagraph's max n is not 2 post Dave"
    assert metagraph.n.min() == 3, "Metagraph's min n is not 2 post Dave"
    assert len(metagraph.addresses) == 3, "Metagraph doesn't have 2 addresses post Dave"

    # Test staking with low balance
    assert not add_stake(
        local_chain, dave_wallet, netuid, Balance.from_tao(10_000)
    ), "Low balance stake should fail"

    # Add stake by Bob
    assert add_stake(
        local_chain, bob_wallet, netuid, Balance.from_tao(10_000)
    ), "Failed to add stake for Bob"

    # Assert stake is added after updating metagraph
    metagraph.sync(subtensor=subtensor)
    # can't compare it now, the stake is alpha
    # assert metagraph.neurons[1].stake == Balance.from_tao(
    #     10_000
    # ), "Bob's stake not updated in metagraph"

    # Test the save() and load() mechanism
    # We save the metagraph and pre_dave loads it
    metagraph.save()
    time.sleep(3)
    metagraph_pre_dave.load()

    # Ensure data is synced between two metagraphs
    assert len(metagraph.uids) == len(
        metagraph_pre_dave.uids
    ), "UID count mismatch after save and load"
    assert (
        metagraph.uids == metagraph_pre_dave.uids
    ).all(), "UIDs don't match after save and load"

    assert len(metagraph.axons) == len(
        metagraph_pre_dave.axons
    ), "Axon count mismatch after save and load"
    assert (
        metagraph.axons[2].hotkey == metagraph_pre_dave.axons[2].hotkey
    ), "Axon hotkey mismatch after save and load"
    assert (
        metagraph.axons == metagraph_pre_dave.axons
    ), "Axons don't match after save and load"

    assert len(metagraph.neurons) == len(
        metagraph_pre_dave.neurons
    ), "Neuron count mismatch after save and load"

    # can't compare because the same reason, the staked alpha is updating time to time.
    # assert (
    #     metagraph.neurons == metagraph_pre_dave.neurons
    # ), "Neurons don't match after save and load"

    logging.console.info("✅ Passed test_metagraph")<|MERGE_RESOLUTION|>--- conflicted
+++ resolved
@@ -47,13 +47,8 @@
     Raises:
         AssertionError: If any of the checks or verifications fail
     """
-<<<<<<< HEAD
-    logging.info("Testing test_metagraph_command")
+    logging.console.info("Testing test_metagraph_command")
     netuid = 2
-=======
-    logging.console.info("Testing test_metagraph_command")
-    netuid = 1
->>>>>>> aa9e71b7
 
     # Register Alice, Bob, and Dave
     alice_keypair, alice_wallet = setup_wallet("//Alice")
