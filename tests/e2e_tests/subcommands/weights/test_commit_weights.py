--- conflicted
+++ resolved
@@ -191,17 +191,7 @@
     assert interval > 0, "Invalid WeightCommitRevealInterval"
 
     # Wait until the reveal block range
-<<<<<<< HEAD
-    current_block = await subtensor.get_current_block()
-    reveal_block_start = (commit_block - (commit_block % interval)) + interval
-    while current_block < reveal_block_start:
-        time.sleep(1)  # Wait for 1 second before checking the block number again
-        current_block = await subtensor.get_current_block()
-        if current_block % 10 == 0:
-            print(f"Current Block: {current_block}  Revealing at: {reveal_block_start}")
-=======
-    wait_interval(interval, subtensor)
->>>>>>> 55b4d2b2
+    await wait_interval(interval, subtensor)
 
     # Configure the CLI arguments for the RevealWeightCommand
     await exec_command(
