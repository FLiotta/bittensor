--- conflicted
+++ resolved
@@ -30,13 +30,8 @@
     Raises:
         AssertionError: If any of the checks or verifications fail
     """
-<<<<<<< HEAD
     netuid = 2
-    subtensor = bittensor.Subtensor(network="ws://localhost:9945")
-=======
-    netuid = 1
     subtensor = Subtensor(network="ws://localhost:9945")
->>>>>>> d424cd16
 
     # Subnets 0 and 3 are bootstrapped from the start
     assert subtensor.get_subnets() == [0, 1]
