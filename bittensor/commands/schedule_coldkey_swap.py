--- conflicted
+++ resolved
@@ -20,11 +20,8 @@
 from rich.prompt import Prompt
 
 import bittensor
-<<<<<<< HEAD
 from bittensor.utils.formatting import convert_blocks_to_time
-=======
 from .utils import check_for_cuda_config
->>>>>>> abb02661
 from . import defaults
 
 console = bittensor.__console__
