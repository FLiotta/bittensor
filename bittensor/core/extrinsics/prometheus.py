--- conflicted
+++ resolved
@@ -16,11 +16,7 @@
 # DEALINGS IN THE SOFTWARE.
 
 import json
-<<<<<<< HEAD
 from typing import Optional, TYPE_CHECKING
-=======
-from typing import Tuple, Optional, TYPE_CHECKING
->>>>>>> e8ab3b9f
 
 from retry import retry
 
