--- conflicted
+++ resolved
@@ -57,17 +57,7 @@
           - x86_64-unknown-linux-gnu
         os:
           - ubuntu-latest
-<<<<<<< HEAD
-          # - macos-latest
-        include:
-          - os: ubuntu-latest
-          # - os: macos-latest
-        test-folder:
-          - multistep
-          - subcommands
-=======
         test-file: ${{ fromJson(needs.find-tests.outputs.test-files) }}
->>>>>>> 0c4032e4
     env:
       RELEASE_NAME: development
       RUSTV: ${{ matrix.rust-branch }}
@@ -108,9 +98,6 @@
       - name: Run tests
         run: |
           python3 -m pip install -e .[dev] pytest
-<<<<<<< HEAD
-          LOCALNET_SH_PATH="${{ github.workspace }}/subtensor/scripts/localnet.sh" pytest tests/e2e_tests/${{ matrix.test-folder }}/ -s
-=======
           LOCALNET_SH_PATH="${{ github.workspace }}/subtensor/scripts/localnet.sh" pytest ${{ matrix.test-file }} -s
 
       - name: Retry failed tests
@@ -118,5 +105,4 @@
         run: |
           sleep 10
           python3 -m pip install -e .[dev] pytest
-          LOCALNET_SH_PATH="${{ github.workspace }}/subtensor/scripts/localnet.sh" pytest ${{ matrix.test-file }} -s
->>>>>>> 0c4032e4
+          LOCALNET_SH_PATH="${{ github.workspace }}/subtensor/scripts/localnet.sh" pytest ${{ matrix.test-file }} -s