--- conflicted
+++ resolved
@@ -34,7 +34,6 @@
 """
 
 
-@pytest.mark.parametrize("local_chain", [False], indirect=True)
 @pytest.mark.asyncio
 async def test_dendrite(local_chain):
     # Register root as Alice - the subnet owner
@@ -161,11 +160,7 @@
         ],
     )
     # get current block, wait until 360 blocks pass (subnet tempo)
-<<<<<<< HEAD
-    await wait_epoch(360, subtensor)
-=======
-    wait_interval(360, subtensor)
->>>>>>> 55b4d2b2
+    await wait_interval(360, subtensor)
 
     # refresh metagraph
     metagraph = await bittensor.metagraph(
