# The MIT License (MIT)
# Copyright © 2021 Yuma Rao
# Copyright © 2023 Opentensor Foundation
#
# Permission is hereby granted, free of charge, to any person obtaining a copy of this software and associated
# documentation files (the “Software”), to deal in the Software without restriction, including without limitation
# the rights to use, copy, modify, merge, publish, distribute, sublicense, and/or sell copies of the Software,
# and to permit persons to whom the Software is furnished to do so, subject to the following conditions:
#
# The above copyright notice and this permission notice shall be included in all copies or substantial portions of
# the Software.
#
# THE SOFTWARE IS PROVIDED “AS IS”, WITHOUT WARRANTY OF ANY KIND, EXPRESS OR IMPLIED, INCLUDING BUT NOT LIMITED TO
# THE WARRANTIES OF MERCHANTABILITY, FITNESS FOR A PARTICULAR PURPOSE AND NONINFRINGEMENT. IN NO EVENT SHALL
# THE AUTHORS OR COPYRIGHT HOLDERS BE LIABLE FOR ANY CLAIM, DAMAGES OR OTHER LIABILITY, WHETHER IN AN ACTION
# OF CONTRACT, TORT OR OTHERWISE, ARISING FROM, OUT OF OR IN CONNECTION WITH THE SOFTWARE OR THE USE OR OTHER
# DEALINGS IN THE SOFTWARE.

"""
The ``bittensor.subtensor`` module in Bittensor serves as a crucial interface for interacting with the Bittensor
blockchain, facilitating a range of operations essential for the decentralized machine learning network.
"""

from __future__ import annotations

import argparse
import copy
import socket
import time
from typing import List, Dict, Union, Optional, Tuple, TypedDict, Any

import numpy as np
import scalecodec
from numpy.typing import NDArray
from retry import retry
from scalecodec.base import RuntimeConfiguration
from scalecodec.exceptions import RemainingScaleBytesNotEmptyException
from scalecodec.type_registry import load_type_registry_preset
from scalecodec.types import GenericCall, ScaleType
from substrateinterface.base import QueryMapResult, SubstrateInterface, ExtrinsicReceipt
from substrateinterface.exceptions import SubstrateRequestException

import bittensor
from bittensor.btlogging import logging as _logger
from bittensor.utils import torch, weight_utils, format_error_message
from .chain_data import (
    DelegateInfoLite,
    NeuronInfo,
    DelegateInfo,
    PrometheusInfo,
    SubnetInfo,
    SubnetHyperparameters,
    StakeInfo,
    NeuronInfoLite,
    AxonInfo,
    ProposalVoteData,
    IPInfo,
    custom_rpc_type_registry,
)
<<<<<<< HEAD
from .commands.utils import DelegatesDetails
from .errors import IdentityError, NominationError, StakeError, TakeError
=======
from .errors import (
    IdentityError,
    NominationError,
    StakeError,
    TakeError,
)
>>>>>>> 7d6bcadd
from .extrinsics.commit_weights import (
    commit_weights_extrinsic,
    reveal_weights_extrinsic,
)
from .extrinsics.delegation import (
    delegate_extrinsic,
    nominate_extrinsic,
    undelegate_extrinsic,
    increase_take_extrinsic,
    decrease_take_extrinsic,
)
from .extrinsics.network import (
    register_subnetwork_extrinsic,
    set_hyperparameter_extrinsic,
)
from .extrinsics.prometheus import prometheus_extrinsic
from .extrinsics.registration import (
    register_extrinsic,
    burned_register_extrinsic,
    run_faucet_extrinsic,
    swap_hotkey_extrinsic,
)
from .extrinsics.root import root_register_extrinsic, set_root_weights_extrinsic
from .extrinsics.senate import (
    register_senate_extrinsic,
    leave_senate_extrinsic,
    vote_senate_extrinsic,
)
from .extrinsics.serving import (
    serve_extrinsic,
    serve_axon_extrinsic,
    publish_metadata,
    get_metadata,
)
from .extrinsics.set_weights import set_weights_extrinsic
from .extrinsics.staking import (
    add_stake_extrinsic,
    add_stake_multiple_extrinsic,
    set_children_extrinsic,
    set_childkey_take_extrinsic,
)
from .extrinsics.transfer import transfer_extrinsic
from .extrinsics.unstaking import (
    unstake_extrinsic,
    unstake_multiple_extrinsic,
)
from .types import AxonServeCallParams, PrometheusServeCallParams
from .utils import (
    U16_NORMALIZED_FLOAT,
    ss58_to_vec_u8,
    U64_NORMALIZED_FLOAT,
    networking,
)
from .utils.balance import Balance
from .utils.registration import POWSolution
from .utils.registration import legacy_torch_api_compat
from .utils.subtensor import get_subtensor_errors, format_parent, format_children

KEY_NONCE: Dict[str, int] = {}


class ParamWithTypes(TypedDict):
    name: str  # Name of the parameter.
    type: str  # ScaleType string of the parameter.


class Subtensor:
    """
    The Subtensor class in Bittensor serves as a crucial interface for interacting with the Bittensor blockchain,
    facilitating a range of operations essential for the decentralized machine learning network.

    This class enables neurons (network participants) to engage in activities such as registering on the network,
    managing staked weights, setting inter-neuronal weights, and participating in consensus mechanisms.

    The Bittensor network operates on a digital ledger where each neuron holds stakes (S) and learns a set
    of inter-peer weights (W). These weights, set by the neurons themselves, play a critical role in determining
    the ranking and incentive mechanisms within the network. Higher-ranked neurons, as determined by their
    contributions and trust within the network, receive more incentives.

    The Subtensor class connects to various Bittensor networks like the main ``finney`` network or local test
    networks, providing a gateway to the blockchain layer of Bittensor. It leverages a staked weighted trust
    system and consensus to ensure fair and distributed incentive mechanisms, where incentives (I) are
    primarily allocated to neurons that are trusted by the majority of the network.

    Additionally, Bittensor introduces a speculation-based reward mechanism in the form of bonds (B), allowing
    neurons to accumulate bonds in other neurons, speculating on their future value. This mechanism aligns
    with market-based speculation, incentivizing neurons to make judicious decisions in their inter-neuronal
    investments.

    Example Usage::

        # Connect to the main Bittensor network (Finney).
        finney_subtensor = subtensor(network='finney')

        # Close websocket connection with the Bittensor network.
        finney_subtensor.close()

        # (Re)creates the websocket connection with the Bittensor network.
        finney_subtensor.connect_websocket()

        # Register a new neuron on the network.
        wallet = bittensor.wallet(...)  # Assuming a wallet instance is created.
        success = finney_subtensor.register(wallet=wallet, netuid=netuid)

        # Set inter-neuronal weights for collaborative learning.
        success = finney_subtensor.set_weights(wallet=wallet, netuid=netuid, uids=[...], weights=[...])

        # Speculate by accumulating bonds in other promising neurons.
        success = finney_subtensor.delegate(wallet=wallet, delegate_ss58=other_neuron_ss58, amount=bond_amount)

        # Get the metagraph for a specific subnet using given subtensor connection
        metagraph = subtensor.metagraph(netuid=netuid)

    By facilitating these operations, the Subtensor class is instrumental in maintaining the decentralized
    intelligence and dynamic learning environment of the Bittensor network, as envisioned in its foundational
    principles and mechanisms described in the `NeurIPS paper
    <https://bittensor.com/pdfs/academia/NeurIPS_DAO_Workshop_2022_3_3.pdf>`_. paper.
    """

    def __init__(
        self,
        network: Optional[str] = None,
        config: Optional[bittensor.config] = None,
        _mock: bool = False,
        log_verbose: bool = True,
        connection_timeout: int = 600,
    ) -> None:
        """
        Initializes a Subtensor interface for interacting with the Bittensor blockchain.

        NOTE:
            Currently subtensor defaults to the ``finney`` network. This will change in a future release.

        We strongly encourage users to run their own local subtensor node whenever possible. This increases
        decentralization and resilience of the network. In a future release, local subtensor will become the
        default and the fallback to ``finney`` removed. Please plan ahead for this change. We will provide detailed
        instructions on how to run a local subtensor node in the documentation in a subsequent release.

        Args:
            network (str, optional): The network name to connect to (e.g., ``finney``, ``local``). This can also be the
                chain endpoint (e.g., ``wss://entrypoint-finney.opentensor.ai:443``) and will be correctly parsed into
                the network and chain endpoint. If not specified, defaults to the main Bittensor network.
            config (bittensor.config, optional): Configuration object for the subtensor. If not provided, a default
                configuration is used.
            _mock (bool, optional): If set to ``True``, uses a mocked connection for testing purposes.

        This initialization sets up the connection to the specified Bittensor network, allowing for various
        blockchain operations such as neuron registration, stake management, and setting weights.

        """
        # Determine config.subtensor.chain_endpoint and config.subtensor.network config.
        # If chain_endpoint is set, we override the network flag, otherwise, the chain_endpoint is assigned by the
        # network.
        # Argument importance: network > chain_endpoint > config.subtensor.chain_endpoint > config.subtensor.network

        # Check if network is a config object. (Single argument passed as first positional)
        if isinstance(network, bittensor.config):
            if network.subtensor is None:
                _logger.warning(
                    "If passing a bittensor config object, it must not be empty. Using default subtensor config."
                )
                config = None
            else:
                config = network
            network = None

        if config is None:
            config = Subtensor.config()
        self.config = copy.deepcopy(config)  # type: ignore

        # Setup config.subtensor.network and config.subtensor.chain_endpoint
        self.chain_endpoint, self.network = Subtensor.setup_config(network, config)  # type: ignore

        if (
            self.network == "finney"
            or self.chain_endpoint == bittensor.__finney_entrypoint__
        ) and log_verbose:
            _logger.info(
                f"You are connecting to {self.network} network with endpoint {self.chain_endpoint}."
            )
            _logger.warning(
                "We strongly encourage running a local subtensor node whenever possible. "
                "This increases decentralization and resilience of the network."
            )
            _logger.warning(
                "In a future release, local subtensor will become the default endpoint. "
                "To get ahead of this change, please run a local subtensor node and point to it."
            )

        self.log_verbose = log_verbose
        self._connection_timeout = connection_timeout
        self._get_substrate()

        self._subtensor_errors: Dict[str, Dict[str, str]] = {}

    def __str__(self) -> str:
        if self.network == self.chain_endpoint:
            # Connecting to chain endpoint without network known.
            return "subtensor({})".format(self.chain_endpoint)
        else:
            # Connecting to network with endpoint known.
            return "subtensor({}, {})".format(self.network, self.chain_endpoint)

    def __repr__(self) -> str:
        return self.__str__()

    def _get_substrate(self):
        """Establishes a connection to the Substrate node using configured parameters."""
        try:
            # Set up params.
            self.substrate = SubstrateInterface(
                ss58_format=bittensor.__ss58_format__,
                use_remote_preset=True,
                url=self.chain_endpoint,
                type_registry=bittensor.__type_registry__,
            )
            if self.log_verbose:
                _logger.info(
                    f"Connected to {self.network} network and {self.chain_endpoint}."
                )

        except ConnectionRefusedError:
            _logger.error(
                f"Could not connect to {self.network} network with {self.chain_endpoint} chain endpoint. Exiting...",
            )
            _logger.info(
                "You can check if you have connectivity by running this command: nc -vz localhost "
                f"{self.chain_endpoint.split(':')[2]}"
            )
            return

        try:
            self.substrate.websocket.settimeout(self._connection_timeout)
        except AttributeError as e:
            _logger.warning(f"AttributeError: {e}")
        except TypeError as e:
            _logger.warning(f"TypeError: {e}")
        except (socket.error, OSError) as e:
            _logger.warning(f"Socket error: {e}")

    @staticmethod
    def config() -> "bittensor.config":
        """
        Creates and returns a Bittensor configuration object.

        Returns:
            config (bittensor.config): A Bittensor configuration object configured with arguments added by the
                `subtensor.add_args` method.
        """
        parser = argparse.ArgumentParser()
        Subtensor.add_args(parser)
        return bittensor.config(parser, args=[])

    @classmethod
    def help(cls):
        """Print help to stdout."""
        parser = argparse.ArgumentParser()
        cls.add_args(parser)
        print(cls.__new__.__doc__)
        parser.print_help()

    @classmethod
    def add_args(cls, parser: "argparse.ArgumentParser", prefix: Optional[str] = None):
        """
        Adds command-line arguments to the provided ArgumentParser for configuring the Subtensor settings.

        Args:
            parser (argparse.ArgumentParser): The ArgumentParser object to which the Subtensor arguments will be added.
            prefix (Optional[str]): An optional prefix for the argument names. If provided, the prefix is prepended to
                each argument name.

        Arguments added:
            --subtensor.network: The Subtensor network flag. Possible values are 'finney', 'test', 'archive', and
                'local'. Overrides the chain endpoint if set.
            --subtensor.chain_endpoint: The Subtensor chain endpoint flag. If set, it overrides the network flag.
            --subtensor._mock: If true, uses a mocked connection to the chain.

        Example:
            parser = argparse.ArgumentParser()
            Subtensor.add_args(parser)
        """
        prefix_str = "" if prefix is None else f"{prefix}."
        try:
            default_network = bittensor.__networks__[1]
            default_chain_endpoint = bittensor.__finney_entrypoint__

            parser.add_argument(
                f"--{prefix_str}subtensor.network",
                default=default_network,
                type=str,
                help="""The subtensor network flag. The likely choices are:
                                        -- finney (main network)
                                        -- test (test network)
                                        -- archive (archive network +300 blocks)
                                        -- local (local running network)
                                    If this option is set it overloads subtensor.chain_endpoint with
                                    an entry point node from that network.
                                    """,
            )
            parser.add_argument(
                f"--{prefix_str}subtensor.chain_endpoint",
                default=default_chain_endpoint,
                type=str,
                help="""The subtensor endpoint flag. If set, overrides the --network flag.""",
            )
            parser.add_argument(
                f"--{prefix_str}subtensor._mock",
                default=False,
                type=bool,
                help="""If true, uses a mocked connection to the chain.""",
            )

        except argparse.ArgumentError:
            # re-parsing arguments.
            pass

    @staticmethod
    def determine_chain_endpoint_and_network(network: str):
        """Determines the chain endpoint and network from the passed network or chain_endpoint.

        Args:
            network (str): The network flag. The choices are: ``-- finney`` (main network), ``-- archive``
                (archive network +300 blocks), ``-- local`` (local running network), ``-- test`` (test network).
        Returns:
            network (str): The network flag.
            chain_endpoint (str): The chain endpoint flag. If set, overrides the ``network`` argument.
        """
        if network is None:
            return None, None
        if network in ["finney", "local", "test", "archive"]:
            if network == "finney":
                # Kiru Finney staging network.
                return network, bittensor.__finney_entrypoint__
            elif network == "local":
                return network, bittensor.__local_entrypoint__
            elif network == "test":
                return network, bittensor.__finney_test_entrypoint__
            elif network == "archive":
                return network, bittensor.__archive_entrypoint__
        else:
            if (
                network == bittensor.__finney_entrypoint__
                or "entrypoint-finney.opentensor.ai" in network
            ):
                return "finney", bittensor.__finney_entrypoint__
            elif (
                network == bittensor.__finney_test_entrypoint__
                or "test.finney.opentensor.ai" in network
            ):
                return "test", bittensor.__finney_test_entrypoint__
            elif (
                network == bittensor.__archive_entrypoint__
                or "archive.chain.opentensor.ai" in network
            ):
                return "archive", bittensor.__archive_entrypoint__
            elif "127.0.0.1" in network or "localhost" in network:
                return "local", network
            else:
                return "unknown network", network

    @staticmethod
    def setup_config(network: str, config: "bittensor.config"):
        """
        Sets up and returns the configuration for the Subtensor network and endpoint.

        This method determines the appropriate network and chain endpoint based on the provided network string or
        configuration object. It evaluates the network and endpoint in the following order of precedence:
        1. Provided network string.
        2. Configured chain endpoint in the `config` object.
        3. Configured network in the `config` object.
        4. Default chain endpoint.
        5. Default network.

        Args:
            network (str): The name of the Subtensor network. If None, the network and endpoint will be determined from
                the `config` object.
            config (bittensor.config): The configuration object containing the network and chain endpoint settings.

        Returns:
            tuple: A tuple containing the formatted WebSocket endpoint URL and the evaluated network name.
        """
        if network is not None:
            (
                evaluated_network,
                evaluated_endpoint,
            ) = Subtensor.determine_chain_endpoint_and_network(network)
        else:
            if config.get("__is_set", {}).get("subtensor.chain_endpoint"):
                (
                    evaluated_network,
                    evaluated_endpoint,
                ) = Subtensor.determine_chain_endpoint_and_network(
                    config.subtensor.chain_endpoint
                )

            elif config.get("__is_set", {}).get("subtensor.network"):
                (
                    evaluated_network,
                    evaluated_endpoint,
                ) = Subtensor.determine_chain_endpoint_and_network(
                    config.subtensor.network
                )

            elif config.subtensor.get("chain_endpoint"):
                (
                    evaluated_network,
                    evaluated_endpoint,
                ) = Subtensor.determine_chain_endpoint_and_network(
                    config.subtensor.chain_endpoint
                )

            elif config.subtensor.get("network"):
                (
                    evaluated_network,
                    evaluated_endpoint,
                ) = Subtensor.determine_chain_endpoint_and_network(
                    config.subtensor.network
                )

            else:
                (
                    evaluated_network,
                    evaluated_endpoint,
                ) = Subtensor.determine_chain_endpoint_and_network(
                    bittensor.defaults.subtensor.network
                )

        return (
            networking.get_formatted_ws_endpoint_url(evaluated_endpoint),
            evaluated_network,
        )

    def close(self):
        """Cleans up resources for this subtensor instance like active websocket connection and active extensions."""
        self.substrate.close()

    ##############
    # Delegation #
    ##############
    def nominate(
        self,
        wallet: "bittensor.wallet",
        wait_for_finalization: bool = False,
        wait_for_inclusion: bool = True,
    ) -> bool:
        """
        Becomes a delegate for the hotkey associated with the given wallet. This method is used to nominate
        a neuron (identified by the hotkey in the wallet) as a delegate on the Bittensor network, allowing it
        to participate in consensus and validation processes.

        Args:
            wallet (bittensor.wallet): The wallet containing the hotkey to be nominated.
            wait_for_finalization (bool, optional): If ``True``, waits until the transaction is finalized on the
                blockchain.
            wait_for_inclusion (bool, optional): If ``True``, waits until the transaction is included in a block.

        Returns:
            bool: ``True`` if the nomination process is successful, ``False`` otherwise.

        This function is a key part of the decentralized governance mechanism of Bittensor, allowing for the
        dynamic selection and participation of validators in the network's consensus process.
        """
        return nominate_extrinsic(
            subtensor=self,
            wallet=wallet,
            wait_for_finalization=wait_for_finalization,
            wait_for_inclusion=wait_for_inclusion,
        )

    def delegate(
        self,
        wallet: "bittensor.wallet",
        delegate_ss58: Optional[str] = None,
        amount: Optional[Union[Balance, float]] = None,
        wait_for_inclusion: bool = True,
        wait_for_finalization: bool = False,
        prompt: bool = False,
    ) -> bool:
        """
        Becomes a delegate for the hotkey associated with the given wallet. This method is used to nominate
        a neuron (identified by the hotkey in the wallet) as a delegate on the Bittensor network, allowing it
        to participate in consensus and validation processes.

        Args:
            wallet (bittensor.wallet): The wallet containing the hotkey to be nominated.
            delegate_ss58 (Optional[str]): The ``SS58`` address of the delegate neuron.
            amount (Union[Balance, float]): The amount of TAO to undelegate.
            wait_for_finalization (bool, optional): If ``True``, waits until the transaction is finalized on the
                blockchain.
            wait_for_inclusion (bool, optional): If ``True``, waits until the transaction is included in a block.
            prompt (bool, optional): If ``True``, prompts for user confirmation before proceeding.

        Returns:
            bool: ``True`` if the nomination process is successful, False otherwise.

        This function is a key part of the decentralized governance mechanism of Bittensor, allowing for the
        dynamic selection and participation of validators in the network's consensus process.
        """
        return delegate_extrinsic(
            subtensor=self,
            wallet=wallet,
            delegate_ss58=delegate_ss58,
            amount=amount,
            wait_for_inclusion=wait_for_inclusion,
            wait_for_finalization=wait_for_finalization,
            prompt=prompt,
        )

    def undelegate(
        self,
        wallet: "bittensor.wallet",
        delegate_ss58: Optional[str] = None,
        amount: Optional[Union[Balance, float]] = None,
        wait_for_inclusion: bool = True,
        wait_for_finalization: bool = False,
        prompt: bool = False,
    ) -> bool:
        """
        Removes a specified amount of stake from a delegate neuron using the provided wallet. This action
        reduces the staked amount on another neuron, effectively withdrawing support or speculation.

        Args:
            wallet (bittensor.wallet): The wallet used for the undelegation process.
            delegate_ss58 (Optional[str]): The ``SS58`` address of the delegate neuron.
            amount (Union[Balance, float]): The amount of TAO to undelegate.
            wait_for_inclusion (bool, optional): Waits for the transaction to be included in a block.
            wait_for_finalization (bool, optional): Waits for the transaction to be finalized on the blockchain.
            prompt (bool, optional): If ``True``, prompts for user confirmation before proceeding.

        Returns:
            bool: ``True`` if the undelegation is successful, False otherwise.

        This function reflects the dynamic and speculative nature of the Bittensor network, allowing neurons
        to adjust their stakes and investments based on changing perceptions and performances within the network.
        """
        return undelegate_extrinsic(
            subtensor=self,
            wallet=wallet,
            delegate_ss58=delegate_ss58,
            amount=amount,
            wait_for_inclusion=wait_for_inclusion,
            wait_for_finalization=wait_for_finalization,
            prompt=prompt,
        )

    def set_take(
        self,
        wallet: "bittensor.wallet",
        delegate_ss58: Optional[str] = None,
        take: float = 0.0,
        wait_for_inclusion: bool = True,
        wait_for_finalization: bool = False,
    ) -> bool:
        """
        Set delegate hotkey take
        Args:
            wallet (bittensor.wallet): The wallet containing the hotkey to be nominated.
            delegate_ss58 (str, optional): Hotkey
            take (float): Delegate take on subnet ID
            wait_for_finalization (bool, optional): If ``True``, waits until the transaction is finalized on the
                blockchain.
            wait_for_inclusion (bool, optional): If ``True``, waits until the transaction is included in a block.

        Returns:
            bool: ``True`` if the process is successful, False otherwise.

        This function is a key part of the decentralized governance mechanism of Bittensor, allowing for the
        dynamic selection and participation of validators in the network's consensus process.
        """
        # Ensure delegate_ss58 is not None
        if delegate_ss58 is None:
            raise ValueError("delegate_ss58 cannot be None")

        # Calculate u16 representation of the take
        takeu16 = int(take * 0xFFFF)

        # Check if the new take is greater or lower than existing take or if existing is set
        delegate = self.get_delegate_by_hotkey(delegate_ss58)
        current_take = None
        if delegate is not None:
            current_take = int(float(delegate.take) * 65535.0)

        if takeu16 == current_take:
            bittensor.__console__.print("Nothing to do, take hasn't changed")
            return True
        if current_take is None or current_take < takeu16:
            bittensor.__console__.print(
                "Current take is either not set or is lower than the new one. Will use increase_take"
            )
            return increase_take_extrinsic(
                subtensor=self,
                wallet=wallet,
                hotkey_ss58=delegate_ss58,
                take=takeu16,
                wait_for_inclusion=wait_for_inclusion,
                wait_for_finalization=wait_for_finalization,
            )
        else:
            bittensor.__console__.print(
                "Current take is higher than the new one. Will use decrease_take"
            )
            return decrease_take_extrinsic(
                subtensor=self,
                wallet=wallet,
                hotkey_ss58=delegate_ss58,
                take=takeu16,
                wait_for_inclusion=wait_for_inclusion,
                wait_for_finalization=wait_for_finalization,
            )

    @networking.ensure_connected
    def send_extrinsic(
        self,
        wallet: "bittensor.wallet",
        module: str,
        function: str,
        params: dict,
        period: int = 5,
        wait_for_inclusion: bool = False,
        wait_for_finalization: bool = False,
        max_retries: int = 3,
        wait_time: int = 3,
        max_wait: int = 20,
    ) -> Optional[ExtrinsicReceipt]:
        """
        Sends an extrinsic to the Bittensor blockchain using the provided wallet and parameters. This method
        constructs and submits the extrinsic, handling retries and blockchain communication.

        Args:
            wallet (bittensor.wallet): The wallet associated with the extrinsic.
            module (str): The module name for the extrinsic.
            function (str): The function name for the extrinsic.
            params (dict): The parameters for the extrinsic.
            period (int, optional): The number of blocks for the extrinsic to live in the mempool. Defaults to 5.
            wait_for_inclusion (bool, optional): Waits for the transaction to be included in a block.
            wait_for_finalization (bool, optional): Waits for the transaction to be finalized on the blockchain.
            max_retries (int, optional): The maximum number of retries for the extrinsic. Defaults to 3.
            wait_time (int, optional): The wait time between retries. Defaults to 3.
            max_wait (int, optional): The maximum wait time for the extrinsic. Defaults to 20.

        Returns:
            Optional[ExtrinsicReceipt]: The receipt of the extrinsic if successful, None otherwise.
        """
        call = self.substrate.compose_call(
            call_module=module,
            call_function=function,
            call_params=params,
        )

        hotkey = wallet.get_hotkey().ss58_address
        # Periodically update the nonce cache
        if hotkey not in KEY_NONCE or self.get_current_block() % 5 == 0:
            KEY_NONCE[hotkey] = self.substrate.get_account_nonce(hotkey)

        nonce = KEY_NONCE[hotkey]

        # <3 parity tech
        old_init_runtime = self.substrate.init_runtime
        self.substrate.init_runtime = lambda: None
        self.substrate.init_runtime = old_init_runtime
        response = None

        for attempt in range(1, max_retries + 1):
            try:
                # Create the extrinsic with new nonce
                extrinsic = self.substrate.create_signed_extrinsic(
                    call=call,
                    keypair=wallet.hotkey,
                    era={"period": period},
                    nonce=nonce,
                )

                # Submit the extrinsic
                response = self.substrate.submit_extrinsic(
                    extrinsic,
                    wait_for_inclusion=wait_for_inclusion,
                    wait_for_finalization=wait_for_finalization,
                )

                # Return immediately if we don't wait
                if not wait_for_inclusion and not wait_for_finalization:
                    KEY_NONCE[hotkey] = nonce + 1  # update the nonce cache
                    return response

                # If we wait for finalization or inclusion, check if it is successful
                if response.is_success:
                    KEY_NONCE[hotkey] = nonce + 1  # update the nonce cache
                    return response
                else:
                    # Wait for a while
                    wait = min(wait_time * attempt, max_wait)
                    time.sleep(wait)
                    # Incr the nonce and try again
                    nonce = nonce + 1
                    continue

            # This dies because user is spamming... incr and try again
            except SubstrateRequestException as e:
                if "Priority is too low" in e.args[0]["message"]:
                    wait = min(wait_time * attempt, max_wait)
                    _logger.warning(
                        f"Priority is too low, retrying with new nonce: {nonce} in {wait} seconds."
                    )
                    nonce = nonce + 1
                    time.sleep(wait)
                    continue
                else:
                    _logger.error(f"Error sending extrinsic: {e}")
                    response = None

        return response

    ###############
    # Set Weights #
    ###############
    # TODO: still needed? Can't find any usage of this method.
    def set_weights(
        self,
        wallet: "bittensor.wallet",
        netuid: int,
        uids: Union[NDArray[np.int64], "torch.LongTensor", list],
        weights: Union[NDArray[np.float32], "torch.FloatTensor", list],
        version_key: int = bittensor.__version_as_int__,
        wait_for_inclusion: bool = False,
        wait_for_finalization: bool = False,
        prompt: bool = False,
        max_retries: int = 5,
    ) -> Tuple[bool, str]:
        """
        Sets the inter-neuronal weights for the specified neuron. This process involves specifying the
        influence or trust a neuron places on other neurons in the network, which is a fundamental aspect
        of Bittensor's decentralized learning architecture.

        Args:
            wallet (bittensor.wallet): The wallet associated with the neuron setting the weights.
            netuid (int): The unique identifier of the subnet.
            uids (Union[NDArray[np.int64], torch.LongTensor, list]): The list of neuron UIDs that the weights are being
                set for.
            weights (Union[NDArray[np.float32], torch.FloatTensor, list]): The corresponding weights to be set for each
                UID.
            version_key (int, optional): Version key for compatibility with the network.
            wait_for_inclusion (bool, optional): Waits for the transaction to be included in a block.
            wait_for_finalization (bool, optional): Waits for the transaction to be finalized on the blockchain.
            prompt (bool, optional): If ``True``, prompts for user confirmation before proceeding.
            max_retries (int, optional): The number of maximum attempts to set weights. (Default: 5)

        Returns:
            Tuple[bool, str]: ``True`` if the setting of weights is successful, False otherwise. And `msg`, a string
            value describing the success or potential error.

        This function is crucial in shaping the network's collective intelligence, where each neuron's
        learning and contribution are influenced by the weights it sets towards others【81†source】.
        """
        uid = self.get_uid_for_hotkey_on_subnet(wallet.hotkey.ss58_address, netuid)
        retries = 0
        success = False
        message = "No attempt made. Perhaps it is too soon to set weights!"
        while (
            self.blocks_since_last_update(netuid, uid) > self.weights_rate_limit(netuid)  # type: ignore
            and retries < max_retries
        ):
            try:
                success, message = set_weights_extrinsic(
                    subtensor=self,
                    wallet=wallet,
                    netuid=netuid,
                    uids=uids,
                    weights=weights,
                    version_key=version_key,
                    wait_for_inclusion=wait_for_inclusion,
                    wait_for_finalization=wait_for_finalization,
                    prompt=prompt,
                )
            except Exception as e:
                _logger.error(f"Error setting weights: {e}")
            finally:
                retries += 1

        return success, message

    @networking.ensure_connected
    def _do_set_weights(
        self,
        wallet: "bittensor.wallet",
        uids: List[int],
        vals: List[int],
        netuid: int,
        version_key: int = bittensor.__version_as_int__,
        wait_for_inclusion: bool = False,
        wait_for_finalization: bool = False,
    ) -> Tuple[bool, Optional[str]]:  # (success, error_message)
        """
        Internal method to send a transaction to the Bittensor blockchain, setting weights
        for specified neurons. This method constructs and submits the transaction, handling
        retries and blockchain communication.

        Args:
            wallet (bittensor.wallet): The wallet associated with the neuron setting the weights.
            uids (List[int]): List of neuron UIDs for which weights are being set.
            vals (List[int]): List of weight values corresponding to each UID.
            netuid (int): Unique identifier for the network.
            version_key (int, optional): Version key for compatibility with the network.
            wait_for_inclusion (bool, optional): Waits for the transaction to be included in a block.
            wait_for_finalization (bool, optional): Waits for the transaction to be finalized on the blockchain.

        Returns:
            Tuple[bool, Optional[str]]: A tuple containing a success flag and an optional error message.

        This method is vital for the dynamic weighting mechanism in Bittensor, where neurons adjust their
        trust in other neurons based on observed performance and contributions.
        """

        @retry(delay=1, tries=3, backoff=2, max_delay=4, logger=_logger)
        def make_substrate_call_with_retry():
            call = self.substrate.compose_call(
                call_module="SubtensorModule",
                call_function="set_weights",
                call_params={
                    "dests": uids,
                    "weights": vals,
                    "netuid": netuid,
                    "version_key": version_key,
                },
            )
            # Period dictates how long the extrinsic will stay as part of waiting pool
            extrinsic = self.substrate.create_signed_extrinsic(
                call=call,
                keypair=wallet.hotkey,
                era={"period": 5},
            )
            response = self.substrate.submit_extrinsic(
                extrinsic,
                wait_for_inclusion=wait_for_inclusion,
                wait_for_finalization=wait_for_finalization,
            )
            # We only wait here if we expect finalization.
            if not wait_for_finalization and not wait_for_inclusion:
                return True, "Not waiting for finalization or inclusion."

            response.process_events()
            if response.is_success:
                return True, "Successfully set weights."
            else:
                return False, format_error_message(response.error_message)

        return make_substrate_call_with_retry()

    ##################
    # Commit Weights #
    ##################
    def commit_weights(
        self,
        wallet: "bittensor.wallet",
        netuid: int,
        salt: List[int],
        uids: Union[NDArray[np.int64], list],
        weights: Union[NDArray[np.int64], list],
        version_key: int = bittensor.__version_as_int__,
        wait_for_inclusion: bool = False,
        wait_for_finalization: bool = False,
        prompt: bool = False,
        max_retries: int = 5,
    ) -> Tuple[bool, str]:
        """
        Commits a hash of the neuron's weights to the Bittensor blockchain using the provided wallet.
        This action serves as a commitment or snapshot of the neuron's current weight distribution.

        Args:
            wallet (bittensor.wallet): The wallet associated with the neuron committing the weights.
            netuid (int): The unique identifier of the subnet.
            salt (List[int]): list of randomly generated integers as salt to generated weighted hash.
            uids (np.ndarray): NumPy array of neuron UIDs for which weights are being committed.
            weights (np.ndarray): NumPy array of weight values corresponding to each UID.
            version_key (int, optional): Version key for compatibility with the network.
            wait_for_inclusion (bool, optional): Waits for the transaction to be included in a block.
            wait_for_finalization (bool, optional): Waits for the transaction to be finalized on the blockchain.
            prompt (bool, optional): If ``True``, prompts for user confirmation before proceeding.
            max_retries (int, optional): The number of maximum attempts to commit weights. (Default: 5)

        Returns:
            Tuple[bool, str]: ``True`` if the weight commitment is successful, False otherwise. And `msg`, a string
            value describing the success or potential error.

        This function allows neurons to create a tamper-proof record of their weight distribution at a specific point in time,
        enhancing transparency and accountability within the Bittensor network.
        """
        retries = 0
        success = False
        message = "No attempt made. Perhaps it is too soon to commit weights!"

        _logger.info(
            "Committing weights with params: netuid={}, uids={}, weights={}, version_key={}".format(
                netuid, uids, weights, version_key
            )
        )

        # Generate the hash of the weights
        commit_hash = weight_utils.generate_weight_hash(
            address=wallet.hotkey.ss58_address,
            netuid=netuid,
            uids=list(uids),
            values=list(weights),
            salt=salt,
            version_key=version_key,
        )

        _logger.info("Commit Hash: {}".format(commit_hash))

        while retries < max_retries:
            try:
                success, message = commit_weights_extrinsic(
                    subtensor=self,
                    wallet=wallet,
                    netuid=netuid,
                    commit_hash=commit_hash,
                    wait_for_inclusion=wait_for_inclusion,
                    wait_for_finalization=wait_for_finalization,
                    prompt=prompt,
                )
                if success:
                    break
            except Exception as e:
                bittensor.logging.error(f"Error committing weights: {e}")
            finally:
                retries += 1

        return success, message

    @networking.ensure_connected
    def _do_commit_weights(
        self,
        wallet: "bittensor.wallet",
        netuid: int,
        commit_hash: str,
        wait_for_inclusion: bool = False,
        wait_for_finalization: bool = False,
    ) -> Tuple[bool, Optional[str]]:
        """
        Internal method to send a transaction to the Bittensor blockchain, committing the hash of a neuron's weights.
        This method constructs and submits the transaction, handling retries and blockchain communication.

        Args:
            wallet (bittensor.wallet): The wallet associated with the neuron committing the weights.
            netuid (int): The unique identifier of the subnet.
            commit_hash (str): The hash of the neuron's weights to be committed.
            wait_for_inclusion (bool, optional): Waits for the transaction to be included in a block.
            wait_for_finalization (bool, optional): Waits for the transaction to be finalized on the blockchain.

        Returns:
            Tuple[bool, Optional[str]]: A tuple containing a success flag and an optional error message.

        This method ensures that the weight commitment is securely recorded on the Bittensor blockchain, providing a
        verifiable record of the neuron's weight distribution at a specific point in time.
        """

        @retry(delay=1, tries=3, backoff=2, max_delay=4, logger=_logger)
        def make_substrate_call_with_retry():
            call = self.substrate.compose_call(
                call_module="SubtensorModule",
                call_function="commit_weights",
                call_params={
                    "netuid": netuid,
                    "commit_hash": commit_hash,
                },
            )
            extrinsic = self.substrate.create_signed_extrinsic(
                call=call,
                keypair=wallet.hotkey,
            )
            response = self.substrate.submit_extrinsic(
                extrinsic,
                wait_for_inclusion=wait_for_inclusion,
                wait_for_finalization=wait_for_finalization,
            )

            if not wait_for_finalization and not wait_for_inclusion:
                return True, None

            response.process_events()
            if response.is_success:
                return True, None
            else:
                return False, response.error_message

        return make_substrate_call_with_retry()

    ##################
    # Reveal Weights #
    ##################
    def reveal_weights(
        self,
        wallet: "bittensor.wallet",
        netuid: int,
        uids: Union[NDArray[np.int64], list],
        weights: Union[NDArray[np.int64], list],
        salt: Union[NDArray[np.int64], list],
        version_key: int = bittensor.__version_as_int__,
        wait_for_inclusion: bool = False,
        wait_for_finalization: bool = False,
        prompt: bool = False,
        max_retries: int = 5,
    ) -> Tuple[bool, str]:
        """
        Reveals the weights for a specific subnet on the Bittensor blockchain using the provided wallet.
        This action serves as a revelation of the neuron's previously committed weight distribution.

        Args:
            wallet (bittensor.wallet): The wallet associated with the neuron revealing the weights.
            netuid (int): The unique identifier of the subnet.
            uids (np.ndarray): NumPy array of neuron UIDs for which weights are being revealed.
            weights (np.ndarray): NumPy array of weight values corresponding to each UID.
            salt (np.ndarray): NumPy array of salt values corresponding to the hash function.
            version_key (int, optional): Version key for compatibility with the network.
            wait_for_inclusion (bool, optional): Waits for the transaction to be included in a block.
            wait_for_finalization (bool, optional): Waits for the transaction to be finalized on the blockchain.
            prompt (bool, optional): If ``True``, prompts for user confirmation before proceeding.
            max_retries (int, optional): The number of maximum attempts to reveal weights. (Default: 5)

        Returns:
            Tuple[bool, str]: ``True`` if the weight revelation is successful, False otherwise. And `msg`, a string
            value describing the success or potential error.

        This function allows neurons to reveal their previously committed weight distribution, ensuring transparency
        and accountability within the Bittensor network.
        """

        retries = 0
        success = False
        message = "No attempt made. Perhaps it is too soon to reveal weights!"

        while retries < max_retries:
            try:
                success, message = reveal_weights_extrinsic(
                    subtensor=self,
                    wallet=wallet,
                    netuid=netuid,
                    uids=list(uids),
                    weights=list(weights),
                    salt=list(salt),
                    version_key=version_key,
                    wait_for_inclusion=wait_for_inclusion,
                    wait_for_finalization=wait_for_finalization,
                    prompt=prompt,
                )
                if success:
                    break
            except Exception as e:
                bittensor.logging.error(f"Error revealing weights: {e}")
            finally:
                retries += 1

        return success, message

    @networking.ensure_connected
    def _do_reveal_weights(
        self,
        wallet: "bittensor.wallet",
        netuid: int,
        uids: List[int],
        values: List[int],
        salt: List[int],
        version_key: int,
        wait_for_inclusion: bool = False,
        wait_for_finalization: bool = False,
    ) -> Tuple[bool, Optional[str]]:
        """
        Internal method to send a transaction to the Bittensor blockchain, revealing the weights for a specific subnet.
        This method constructs and submits the transaction, handling retries and blockchain communication.

        Args:
            wallet (bittensor.wallet): The wallet associated with the neuron revealing the weights.
            netuid (int): The unique identifier of the subnet.
            uids (List[int]): List of neuron UIDs for which weights are being revealed.
            values (List[int]): List of weight values corresponding to each UID.
            salt (List[int]): List of salt values corresponding to the hash function.
            version_key (int): Version key for compatibility with the network.
            wait_for_inclusion (bool, optional): Waits for the transaction to be included in a block.
            wait_for_finalization (bool, optional): Waits for the transaction to be finalized on the blockchain.

        Returns:
            Tuple[bool, Optional[str]]: A tuple containing a success flag and an optional error message.

        This method ensures that the weight revelation is securely recorded on the Bittensor blockchain, providing transparency
        and accountability for the neuron's weight distribution.
        """

        @retry(delay=1, tries=3, backoff=2, max_delay=4, logger=_logger)
        def make_substrate_call_with_retry():
            call = self.substrate.compose_call(
                call_module="SubtensorModule",
                call_function="reveal_weights",
                call_params={
                    "netuid": netuid,
                    "uids": uids,
                    "values": values,
                    "salt": salt,
                    "version_key": version_key,
                },
            )
            extrinsic = self.substrate.create_signed_extrinsic(
                call=call,
                keypair=wallet.hotkey,
            )
            response = self.substrate.submit_extrinsic(
                extrinsic,
                wait_for_inclusion=wait_for_inclusion,
                wait_for_finalization=wait_for_finalization,
            )

            if not wait_for_finalization and not wait_for_inclusion:
                return True, None

            response.process_events()
            if response.is_success:
                return True, None
            else:
                return False, format_error_message(response.error_message)

        return make_substrate_call_with_retry()

    ################
    # Registration #
    ################
    def register(
        self,
        wallet: "bittensor.wallet",
        netuid: int,
        wait_for_inclusion: bool = False,
        wait_for_finalization: bool = True,
        prompt: bool = False,
        max_allowed_attempts: int = 3,
        output_in_place: bool = True,
        cuda: bool = False,
        dev_id: Union[List[int], int] = 0,
        tpb: int = 256,
        num_processes: Optional[int] = None,
        update_interval: Optional[int] = None,
        log_verbose: bool = False,
    ) -> bool:
        """
        Registers a neuron on the Bittensor network using the provided wallet. Registration
        is a critical step for a neuron to become an active participant in the network, enabling
        it to stake, set weights, and receive incentives.

        Args:
            wallet (bittensor.wallet): The wallet associated with the neuron to be registered.
            netuid (int): The unique identifier of the subnet.
            wait_for_inclusion (bool, optional): Waits for the transaction to be included in a block.
                Defaults to `False`.
            wait_for_finalization (bool, optional): Waits for the transaction to be finalized on the blockchain.
                 Defaults to `True`.
            prompt (bool, optional): If ``True``, prompts for user confirmation before proceeding.
            max_allowed_attempts (int): Maximum number of attempts to register the wallet.
            output_in_place (bool): If true, prints the progress of the proof of work to the console in-place. Meaning
                the progress is printed on the same lines. Defaults to `True`.
            cuda (bool): If ``true``, the wallet should be registered using CUDA device(s). Defaults to `False`.
            dev_id (Union[List[int], int]): The CUDA device id to use, or a list of device ids. Defaults to `0` (zero).
            tpb (int): The number of threads per block (CUDA). Default to `256`.
            num_processes (Optional[int]): The number of processes to use to register. Default to `None`.
            update_interval (Optional[int]): The number of nonces to solve between updates.  Default to `None`.
            log_verbose (bool): If ``true``, the registration process will log more information.  Default to `False`.

        Returns:
            bool: ``True`` if the registration is successful, False otherwise.

        This function facilitates the entry of new neurons into the network, supporting the decentralized
        growth and scalability of the Bittensor ecosystem.
        """
        return register_extrinsic(
            subtensor=self,
            wallet=wallet,
            netuid=netuid,
            wait_for_inclusion=wait_for_inclusion,
            wait_for_finalization=wait_for_finalization,
            prompt=prompt,
            max_allowed_attempts=max_allowed_attempts,
            output_in_place=output_in_place,
            cuda=cuda,
            dev_id=dev_id,
            tpb=tpb,
            num_processes=num_processes,
            update_interval=update_interval,
            log_verbose=log_verbose,
        )

    def swap_hotkey(
        self,
        wallet: "bittensor.wallet",
        new_wallet: "bittensor.wallet",
        wait_for_inclusion: bool = False,
        wait_for_finalization: bool = True,
        prompt: bool = False,
    ) -> bool:
        """
        Swaps an old hotkey with a new hotkey for the specified wallet.

        This method initiates an extrinsic to change the hotkey associated with a wallet to a new hotkey. It provides
        options to wait for inclusion and finalization of the transaction, and to prompt the user for confirmation.

        Args:
            wallet (bittensor.wallet): The wallet whose hotkey is to be swapped.
            new_wallet (bittensor.wallet): The new wallet with the hotkey to be set.
            wait_for_inclusion (bool): Whether to wait for the transaction to be included in a block.
                Default is `False`.
            wait_for_finalization (bool): Whether to wait for the transaction to be finalized. Default is `True`.
            prompt (bool): Whether to prompt the user for confirmation before proceeding. Default is `False`.

        Returns:
            bool: True if the hotkey swap was successful, False otherwise.
        """
        return swap_hotkey_extrinsic(
            subtensor=self,
            wallet=wallet,
            new_wallet=new_wallet,
            wait_for_inclusion=wait_for_inclusion,
            wait_for_finalization=wait_for_finalization,
            prompt=prompt,
        )

    def run_faucet(
        self,
        wallet: "bittensor.wallet",
        wait_for_inclusion: bool = False,
        wait_for_finalization: bool = True,
        prompt: bool = False,
        max_allowed_attempts: int = 3,
        output_in_place: bool = True,
        cuda: bool = False,
        dev_id: Union[List[int], int] = 0,
        tpb: int = 256,
        num_processes: Optional[int] = None,
        update_interval: Optional[int] = None,
        log_verbose: bool = False,
    ) -> bool:
        """
        Facilitates a faucet transaction, allowing new neurons to receive an initial amount of TAO
        for participating in the network. This function is particularly useful for newcomers to the
        Bittensor network, enabling them to start with a small stake on testnet only.

        Args:
            wallet (bittensor.wallet): The wallet for which the faucet transaction is to be run.
            wait_for_inclusion (bool, optional): Waits for the transaction to be included in a block.
                Defaults to `False`.
            wait_for_finalization (bool, optional): Waits for the transaction to be finalized on the blockchain.
                 Defaults to `True`.
            prompt (bool, optional): If ``True``, prompts for user confirmation before proceeding.
            max_allowed_attempts (int): Maximum number of attempts to register the wallet.
            output_in_place (bool): If true, prints the progress of the proof of work to the console in-place. Meaning
                the progress is printed on the same lines. Defaults to `True`.
            cuda (bool): If ``true``, the wallet should be registered using CUDA device(s). Defaults to `False`.
            dev_id (Union[List[int], int]): The CUDA device id to use, or a list of device ids. Defaults to `0` (zero).
            tpb (int): The number of threads per block (CUDA). Default to `256`.
            num_processes (Optional[int]): The number of processes to use to register. Default to `None`.
            update_interval (Optional[int]): The number of nonces to solve between updates.  Default to `None`.
            log_verbose (bool): If ``true``, the registration process will log more information.  Default to `False`.

        Returns:
            bool: ``True`` if the faucet transaction is successful, False otherwise.

        This function is part of Bittensor's onboarding process, ensuring that new neurons have
        the necessary resources to begin their journey in the decentralized AI network.

        Note:
            This is for testnet ONLY and is disabled currently. You must build your own staging subtensor chain with the
            ``--features pow-faucet`` argument to enable this.
        """
        result, _ = run_faucet_extrinsic(
            subtensor=self,
            wallet=wallet,
            wait_for_inclusion=wait_for_inclusion,
            wait_for_finalization=wait_for_finalization,
            prompt=prompt,
            max_allowed_attempts=max_allowed_attempts,
            output_in_place=output_in_place,
            cuda=cuda,
            dev_id=dev_id,
            tpb=tpb,
            num_processes=num_processes,
            update_interval=update_interval,
            log_verbose=log_verbose,
        )
        return result

    def burned_register(
        self,
        wallet: "bittensor.wallet",
        netuid: int,
        wait_for_inclusion: bool = False,
        wait_for_finalization: bool = True,
        prompt: bool = False,
    ) -> bool:
        """
        Registers a neuron on the Bittensor network by recycling TAO. This method of registration
        involves recycling TAO tokens, allowing them to be re-mined by performing work on the network.

        Args:
            wallet (bittensor.wallet): The wallet associated with the neuron to be registered.
            netuid (int): The unique identifier of the subnet.
            wait_for_inclusion (bool, optional): Waits for the transaction to be included in a block.
                Defaults to `False`.
            wait_for_finalization (bool, optional): Waits for the transaction to be finalized on the blockchain.
                Defaults to `True`.
            prompt (bool, optional): If ``True``, prompts for user confirmation before proceeding. Defaults to `False`.

        Returns:
            bool: ``True`` if the registration is successful, False otherwise.
        """
        return burned_register_extrinsic(
            subtensor=self,
            wallet=wallet,
            netuid=netuid,
            wait_for_inclusion=wait_for_inclusion,
            wait_for_finalization=wait_for_finalization,
            prompt=prompt,
        )

    @networking.ensure_connected
    def _do_pow_register(
        self,
        netuid: int,
        wallet: "bittensor.wallet",
        pow_result: POWSolution,
        wait_for_inclusion: bool = False,
        wait_for_finalization: bool = True,
    ) -> Tuple[bool, Optional[str]]:
        """Sends a (POW) register extrinsic to the chain.

        Args:
            netuid (int): The subnet to register on.
            wallet (bittensor.wallet): The wallet to register.
            pow_result (POWSolution): The PoW result to register.
            wait_for_inclusion (bool): If ``True``, waits for the extrinsic to be included in a block.
                Default to `False`.
            wait_for_finalization (bool): If ``True``, waits for the extrinsic to be finalized. Default to `True`.

        Returns:
            success (bool): ``True`` if the extrinsic was included in a block.
            error (Optional[str]): ``None`` on success or not waiting for inclusion/finalization, otherwise the error
                message.
        """

        @retry(delay=1, tries=3, backoff=2, max_delay=4, logger=_logger)
        def make_substrate_call_with_retry():
            # create extrinsic call
            call = self.substrate.compose_call(
                call_module="SubtensorModule",
                call_function="register",
                call_params={
                    "netuid": netuid,
                    "block_number": pow_result.block_number,
                    "nonce": pow_result.nonce,
                    "work": [int(byte_) for byte_ in pow_result.seal],
                    "hotkey": wallet.hotkey.ss58_address,
                    "coldkey": wallet.coldkeypub.ss58_address,
                },
            )
            extrinsic = self.substrate.create_signed_extrinsic(
                call=call, keypair=wallet.hotkey
            )
            response = self.substrate.submit_extrinsic(
                extrinsic,
                wait_for_inclusion=wait_for_inclusion,
                wait_for_finalization=wait_for_finalization,
            )

            # We only wait here if we expect finalization.
            if not wait_for_finalization and not wait_for_inclusion:
                return True, None

            # process if registration successful, try again if pow is still valid
            response.process_events()
            if not response.is_success:
                return False, format_error_message(response.error_message)
            # Successful registration
            else:
                return True, None

        return make_substrate_call_with_retry()

    @networking.ensure_connected
    def _do_burned_register(
        self,
        netuid: int,
        wallet: "bittensor.wallet",
        wait_for_inclusion: bool = False,
        wait_for_finalization: bool = True,
    ) -> Tuple[bool, Optional[str]]:
        """
        Performs a burned register extrinsic call to the Subtensor chain.

        This method sends a registration transaction to the Subtensor blockchain using the burned register mechanism. It
        retries the call up to three times with exponential backoff in case of failures.

        Args:
            netuid (int): The network unique identifier to register on.
            wallet (bittensor.wallet): The wallet to be registered.
            wait_for_inclusion (bool): Whether to wait for the transaction to be included in a block. Default is False.
            wait_for_finalization (bool): Whether to wait for the transaction to be finalized. Default is True.

        Returns:
            Tuple[bool, Optional[str]]: A tuple containing a boolean indicating success or failure, and an optional error message.
        """

        @retry(delay=1, tries=3, backoff=2, max_delay=4, logger=_logger)
        def make_substrate_call_with_retry():
            # create extrinsic call
            call = self.substrate.compose_call(
                call_module="SubtensorModule",
                call_function="burned_register",
                call_params={
                    "netuid": netuid,
                    "hotkey": wallet.hotkey.ss58_address,
                },
            )
            extrinsic = self.substrate.create_signed_extrinsic(
                call=call, keypair=wallet.coldkey
            )
            response = self.substrate.submit_extrinsic(
                extrinsic,
                wait_for_inclusion=wait_for_inclusion,
                wait_for_finalization=wait_for_finalization,
            )

            # We only wait here if we expect finalization.
            if not wait_for_finalization and not wait_for_inclusion:
                return True, None

            # process if registration successful, try again if pow is still valid
            response.process_events()
            if not response.is_success:
                return False, format_error_message(response.error_message)
            # Successful registration
            else:
                return True, None

        return make_substrate_call_with_retry()

    @networking.ensure_connected
    def _do_swap_hotkey(
        self,
        wallet: "bittensor.wallet",
        new_wallet: "bittensor.wallet",
        wait_for_inclusion: bool = False,
        wait_for_finalization: bool = True,
    ) -> Tuple[bool, Optional[str]]:
        """
        Performs a hotkey swap extrinsic call to the Subtensor chain.

        Args:
            wallet (bittensor.wallet): The wallet whose hotkey is to be swapped.
            new_wallet (bittensor.wallet): The wallet with the new hotkey to be set.
            wait_for_inclusion (bool): Whether to wait for the transaction to be included in a block. Default is
            `False`.
            wait_for_finalization (bool): Whether to wait for the transaction to be finalized. Default is `True`.

        Returns:
            Tuple[bool, Optional[str]]: A tuple containing a boolean indicating success or failure, and an optional
                error message.
        """

        @retry(delay=1, tries=3, backoff=2, max_delay=4, logger=_logger)
        def make_substrate_call_with_retry():
            # create extrinsic call
            call = self.substrate.compose_call(
                call_module="SubtensorModule",
                call_function="swap_hotkey",
                call_params={
                    "hotkey": wallet.hotkey.ss58_address,
                    "new_hotkey": new_wallet.hotkey.ss58_address,
                },
            )
            extrinsic = self.substrate.create_signed_extrinsic(
                call=call, keypair=wallet.coldkey
            )
            response = self.substrate.submit_extrinsic(
                extrinsic,
                wait_for_inclusion=wait_for_inclusion,
                wait_for_finalization=wait_for_finalization,
            )

            # We only wait here if we expect finalization.
            if not wait_for_finalization and not wait_for_inclusion:
                return True, None

            # process if registration successful, try again if pow is still valid
            response.process_events()
            if not response.is_success:
                return False, format_error_message(response.error_message)
            # Successful registration
            else:
                return True, None

        return make_substrate_call_with_retry()

    ############
    # Transfer #
    ############
    def transfer(
        self,
        wallet: "bittensor.wallet",
        dest: str,
        amount: Union[Balance, float],
        wait_for_inclusion: bool = True,
        wait_for_finalization: bool = False,
        prompt: bool = False,
    ) -> bool:
        """
        Executes a transfer of funds from the provided wallet to the specified destination address.
        This function is used to move TAO tokens within the Bittensor network, facilitating transactions
        between neurons.

        Args:
            wallet (bittensor.wallet): The wallet from which funds are being transferred.
            dest (str): The destination public key address.
            amount (Union[Balance, float]): The amount of TAO to be transferred.
            wait_for_inclusion (bool, optional): Waits for the transaction to be included in a block.
            wait_for_finalization (bool, optional): Waits for the transaction to be finalized on the blockchain.
            prompt (bool, optional): If ``True``, prompts for user confirmation before proceeding.

        Returns:
            transfer_extrinsic (bool): ``True`` if the transfer is successful, False otherwise.

        This function is essential for the fluid movement of tokens in the network, supporting
        various economic activities such as staking, delegation, and reward distribution.
        """
        return transfer_extrinsic(
            subtensor=self,
            wallet=wallet,
            dest=dest,
            amount=amount,
            wait_for_inclusion=wait_for_inclusion,
            wait_for_finalization=wait_for_finalization,
            prompt=prompt,
        )

    @networking.ensure_connected
    def get_transfer_fee(
        self, wallet: "bittensor.wallet", dest: str, value: Union["Balance", float, int]
    ) -> "Balance":
        """
        Calculates the transaction fee for transferring tokens from a wallet to a specified destination address.
        This function simulates the transfer to estimate the associated cost, taking into account the current
        network conditions and transaction complexity.

        Args:
            wallet (bittensor.wallet): The wallet from which the transfer is initiated.
            dest (str): The ``SS58`` address of the destination account.
            value (Union[Balance, float, int]): The amount of tokens to be transferred, specified as a Balance object,
                or in Tao (float) or Rao (int) units.

        Returns:
            Balance: The estimated transaction fee for the transfer, represented as a Balance object.

        Estimating the transfer fee is essential for planning and executing token transactions, ensuring that the
        wallet has sufficient funds to cover both the transfer amount and the associated costs. This function
        provides a crucial tool for managing financial operations within the Bittensor network.
        """
        if isinstance(value, float):
            value = Balance.from_tao(value)
        elif isinstance(value, int):
            value = Balance.from_rao(value)

        if isinstance(value, Balance):
            call = self.substrate.compose_call(
                call_module="Balances",
                call_function="transfer_allow_death",
                call_params={"dest": dest, "value": value.rao},
            )

            try:
                payment_info = self.substrate.get_payment_info(
                    call=call, keypair=wallet.coldkeypub
                )
            except Exception as e:
                bittensor.__console__.print(
                    ":cross_mark: [red]Failed to get payment info[/red]:[bold white]\n  {}[/bold white]".format(
                        e
                    )
                )
                payment_info = {"partialFee": int(2e7)}  # assume  0.02 Tao

            fee = Balance.from_rao(payment_info["partialFee"])
            return fee
        else:
            fee = Balance.from_rao(int(2e7))
            _logger.error(
                "To calculate the transaction fee, the value must be Balance, float, or int. Received type: %s. Fee "
                "is %s",
                type(value),
                2e7,
            )
            return fee

    @networking.ensure_connected
    def _do_transfer(
        self,
        wallet: "bittensor.wallet",
        dest: str,
        transfer_balance: "Balance",
        wait_for_inclusion: bool = True,
        wait_for_finalization: bool = False,
    ) -> Tuple[bool, Optional[str], Optional[str]]:
        """Sends a transfer extrinsic to the chain.

        Args:
            wallet (:func:`bittensor.wallet`): Wallet object.
            dest (str): Destination public key address.
            transfer_balance (:func:`Balance`): Amount to transfer.
            wait_for_inclusion (bool): If ``true``, waits for inclusion.
            wait_for_finalization (bool): If ``true``, waits for finalization.
        Returns:
            success (bool): ``True`` if transfer was successful.
            block_hash (str): Block hash of the transfer. On success and if wait_for_ finalization/inclusion is
                ``True``.
            error (str): Error message if transfer failed.
        """

        @retry(delay=1, tries=3, backoff=2, max_delay=4, logger=_logger)
        def make_substrate_call_with_retry():
            call = self.substrate.compose_call(
                call_module="Balances",
                call_function="transfer_allow_death",
                call_params={"dest": dest, "value": transfer_balance.rao},
            )
            extrinsic = self.substrate.create_signed_extrinsic(
                call=call, keypair=wallet.coldkey
            )
            response = self.substrate.submit_extrinsic(
                extrinsic,
                wait_for_inclusion=wait_for_inclusion,
                wait_for_finalization=wait_for_finalization,
            )
            # We only wait here if we expect finalization.
            if not wait_for_finalization and not wait_for_inclusion:
                return True, None, None

            # Otherwise continue with finalization.
            response.process_events()
            if response.is_success:
                block_hash = response.block_hash
                return True, block_hash, None
            else:
                return False, None, format_error_message(response.error_message)

        return make_substrate_call_with_retry()

    def get_existential_deposit(
        self, block: Optional[int] = None
    ) -> Optional["Balance"]:
        """
        Retrieves the existential deposit amount for the Bittensor blockchain. The existential deposit
        is the minimum amount of TAO required for an account to exist on the blockchain. Accounts with
        balances below this threshold can be reaped to conserve network resources.

        Args:
            block (Optional[int]): Block number at which to query the deposit amount. If ``None``, the current block is
                used.

        Returns:
            Optional[Balance]: The existential deposit amount, or ``None`` if the query fails.

        The existential deposit is a fundamental economic parameter in the Bittensor network, ensuring
        efficient use of storage and preventing the proliferation of dust accounts.
        """
        result = self.query_constant(
            module_name="Balances", constant_name="ExistentialDeposit", block=block
        )

        if result is None or not hasattr(result, "value"):
            return None

        return Balance.from_rao(result.value)

    ###########
    # Network #
    ###########
    def register_subnetwork(
        self,
        wallet: "bittensor.wallet",
        wait_for_inclusion: bool = False,
        wait_for_finalization=True,
        prompt: bool = False,
    ) -> bool:
        """
        Registers a new subnetwork on the Bittensor network using the provided wallet. This function
        is used for the creation and registration of subnetworks, which are specialized segments of the
        overall Bittensor network.

        Args:
            wallet (bittensor.wallet): The wallet to be used for registration.
            wait_for_inclusion (bool, optional): Waits for the transaction to be included in a block.
            wait_for_finalization (bool, optional): Waits for the transaction to be finalized on the blockchain.
            prompt (bool, optional): If ``True``, prompts for user confirmation before proceeding.

        Returns:
            bool: ``True`` if the subnetwork registration is successful, False otherwise.

        This function allows for the expansion and diversification of the Bittensor network, supporting
        its decentralized and adaptable architecture.
        """
        return register_subnetwork_extrinsic(
            self,
            wallet=wallet,
            wait_for_inclusion=wait_for_inclusion,
            wait_for_finalization=wait_for_finalization,
            prompt=prompt,
        )

    def set_hyperparameter(
        self,
        wallet: "bittensor.wallet",
        netuid: int,
        parameter: str,
        value,
        wait_for_inclusion: bool = False,
        wait_for_finalization=True,
        prompt: bool = False,
    ) -> bool:
        """
        Sets a specific hyperparameter for a given subnetwork on the Bittensor blockchain. This action
        involves adjusting network-level parameters, influencing the behavior and characteristics of the
        subnetwork.

        Args:
            wallet (bittensor.wallet): The wallet used for setting the hyperparameter.
            netuid (int): The unique identifier of the subnetwork.
            parameter (str): The name of the hyperparameter to be set.
            value: The new value for the hyperparameter.
            wait_for_inclusion (bool, optional): Waits for the transaction to be included in a block.
            wait_for_finalization (bool, optional): Waits for the transaction to be finalized on the blockchain.
            prompt (bool, optional): If ``True``, prompts for user confirmation before proceeding.

        Returns:
            bool: ``True`` if the hyperparameter setting is successful, False otherwise.

        This function plays a critical role in the dynamic governance and adaptability of the Bittensor
        network, allowing for fine-tuning of network operations and characteristics.
        """
        return set_hyperparameter_extrinsic(
            self,
            wallet=wallet,
            netuid=netuid,
            parameter=parameter,
            value=value,
            wait_for_inclusion=wait_for_inclusion,
            wait_for_finalization=wait_for_finalization,
            prompt=prompt,
        )

    ###########
    # Serving #
    ###########
    def serve(
        self,
        wallet: "bittensor.wallet",
        ip: str,
        port: int,
        protocol: int,
        netuid: int,
        placeholder1: int = 0,
        placeholder2: int = 0,
        wait_for_inclusion: bool = False,
        wait_for_finalization=True,
    ) -> bool:
        """
        Registers a neuron's serving endpoint on the Bittensor network. This function announces the
        IP address and port where the neuron is available to serve requests, facilitating peer-to-peer
        communication within the network.

        Args:
            wallet (bittensor.wallet): The wallet associated with the neuron being served.
            ip (str): The IP address of the serving neuron.
            port (int): The port number on which the neuron is serving.
            protocol (int): The protocol type used by the neuron (e.g., GRPC, HTTP).
            netuid (int): The unique identifier of the subnetwork.
            placeholder1 (int, optional): Placeholder parameter for future extensions. Default is ``0``.
            placeholder2 (int, optional): Placeholder parameter for future extensions. Default is ``0``.
            wait_for_inclusion (bool, optional): Waits for the transaction to be included in a block. Default is
                ``False``.
            wait_for_finalization (bool, optional): Waits for the transaction to be finalized on the blockchain. Default
                is ``True``.

        Returns:
            bool: ``True`` if the serve registration is successful, False otherwise.

        This function is essential for establishing the neuron's presence in the network, enabling
        it to participate in the decentralized machine learning processes of Bittensor.
        """
        return serve_extrinsic(
            self,
            wallet,
            ip,
            port,
            protocol,
            netuid,
            placeholder1,
            placeholder2,
            wait_for_inclusion,
            wait_for_finalization,
        )

    def serve_axon(
        self,
        netuid: int,
        axon: "bittensor.axon",
        wait_for_inclusion: bool = False,
        wait_for_finalization: bool = True,
    ) -> bool:
        """
        Registers an Axon serving endpoint on the Bittensor network for a specific neuron. This function
        is used to set up the Axon, a key component of a neuron that handles incoming queries and data
        processing tasks.

        Args:
            netuid (int): The unique identifier of the subnetwork.
            axon (bittensor.Axon): The Axon instance to be registered for serving.
            wait_for_inclusion (bool, optional): Waits for the transaction to be included in a block.
            wait_for_finalization (bool, optional): Waits for the transaction to be finalized on the blockchain.

        Returns:
            bool: ``True`` if the Axon serve registration is successful, False otherwise.

        By registering an Axon, the neuron becomes an active part of the network's distributed
        computing infrastructure, contributing to the collective intelligence of Bittensor.
        """
        return serve_axon_extrinsic(
            self, netuid, axon, wait_for_inclusion, wait_for_finalization
        )

    @networking.ensure_connected
    def _do_serve_axon(
        self,
        wallet: "bittensor.wallet",
        call_params: AxonServeCallParams,
        wait_for_inclusion: bool = False,
        wait_for_finalization: bool = True,
    ) -> Tuple[bool, Optional[str]]:
        """
        Internal method to submit a serve axon transaction to the Bittensor blockchain. This method
        creates and submits a transaction, enabling a neuron's Axon to serve requests on the network.

        Args:
            wallet (bittensor.wallet): The wallet associated with the neuron.
            call_params (AxonServeCallParams): Parameters required for the serve axon call.
            wait_for_inclusion (bool, optional): Waits for the transaction to be included in a block.
            wait_for_finalization (bool, optional): Waits for the transaction to be finalized on the blockchain.

        Returns:
            Tuple[bool, Optional[str]]: A tuple containing a success flag and an optional error message.

        This function is crucial for initializing and announcing a neuron's Axon service on the network,
        enhancing the decentralized computation capabilities of Bittensor.
        """

        @retry(delay=1, tries=3, backoff=2, max_delay=4, logger=_logger)
        def make_substrate_call_with_retry():
            call = self.substrate.compose_call(
                call_module="SubtensorModule",
                call_function="serve_axon",
                call_params=call_params,
            )
            extrinsic = self.substrate.create_signed_extrinsic(
                call=call, keypair=wallet.hotkey
            )
            response = self.substrate.submit_extrinsic(
                extrinsic,
                wait_for_inclusion=wait_for_inclusion,
                wait_for_finalization=wait_for_finalization,
            )
            if wait_for_inclusion or wait_for_finalization:
                response.process_events()
                if response.is_success:
                    return True, None
                else:
                    return False, format_error_message(response.error_message)
            else:
                return True, None

        return make_substrate_call_with_retry()

    def serve_prometheus(
        self,
        wallet: "bittensor.wallet",
        port: int,
        netuid: int,
        wait_for_inclusion: bool = False,
        wait_for_finalization: bool = True,
    ) -> bool:
        return prometheus_extrinsic(
            self,
            wallet=wallet,
            port=port,
            netuid=netuid,
            wait_for_inclusion=wait_for_inclusion,
            wait_for_finalization=wait_for_finalization,
        )

    @networking.ensure_connected
    def _do_serve_prometheus(
        self,
        wallet: "bittensor.wallet",
        call_params: PrometheusServeCallParams,
        wait_for_inclusion: bool = False,
        wait_for_finalization: bool = True,
    ) -> Tuple[bool, Optional[str]]:
        """
        Sends a serve prometheus extrinsic to the chain.
        Args:
            wallet (:func:`bittensor.wallet`): Wallet object.
            call_params (:func:`PrometheusServeCallParams`): Prometheus serve call parameters.
            wait_for_inclusion (bool): If ``true``, waits for inclusion.
            wait_for_finalization (bool): If ``true``, waits for finalization.
        Returns:
            success (bool): ``True`` if serve prometheus was successful.
            error (:func:`Optional[str]`): Error message if serve prometheus failed, ``None`` otherwise.
        """

        @retry(delay=1, tries=3, backoff=2, max_delay=4, logger=_logger)
        def make_substrate_call_with_retry():
            call = self.substrate.compose_call(
                call_module="SubtensorModule",
                call_function="serve_prometheus",
                call_params=call_params,
            )
            extrinsic = self.substrate.create_signed_extrinsic(
                call=call, keypair=wallet.hotkey
            )
            response = self.substrate.submit_extrinsic(
                extrinsic,
                wait_for_inclusion=wait_for_inclusion,
                wait_for_finalization=wait_for_finalization,
            )
            if wait_for_inclusion or wait_for_finalization:
                response.process_events()
                if response.is_success:
                    return True, None
                else:
                    return False, format_error_message(response.error_message)
            else:
                return True, None

        return make_substrate_call_with_retry()

    @networking.ensure_connected
    def _do_associate_ips(
        self,
        wallet: "bittensor.wallet",
        ip_info_list: List["IPInfo"],
        netuid: int,
        wait_for_inclusion: bool = False,
        wait_for_finalization: bool = True,
    ) -> Tuple[bool, Optional[str]]:
        """
        Sends an associate IPs extrinsic to the chain.

        Args:
            wallet (:func:`bittensor.wallet`): Wallet object.
            ip_info_list (:func:`List[IPInfo]`): List of IPInfo objects.
            netuid (int): Netuid to associate IPs to.
            wait_for_inclusion (bool): If ``true``, waits for inclusion.
            wait_for_finalization (bool): If ``true``, waits for finalization.

        Returns:
            success (bool): ``True`` if associate IPs was successful.
            error (:func:`Optional[str]`): Error message if associate IPs failed, None otherwise.
        """

        @retry(delay=1, tries=3, backoff=2, max_delay=4, logger=_logger)
        def make_substrate_call_with_retry():
            call = self.substrate.compose_call(
                call_module="SubtensorModule",
                call_function="associate_ips",
                call_params={
                    "ip_info_list": [ip_info.encode() for ip_info in ip_info_list],
                    "netuid": netuid,
                },
            )
            extrinsic = self.substrate.create_signed_extrinsic(
                call=call, keypair=wallet.hotkey
            )
            response = self.substrate.submit_extrinsic(
                extrinsic,
                wait_for_inclusion=wait_for_inclusion,
                wait_for_finalization=wait_for_finalization,
            )
            if wait_for_inclusion or wait_for_finalization:
                response.process_events()
                if response.is_success:
                    return True, None
                else:
                    return False, response.error_message
            else:
                return True, None

        return make_substrate_call_with_retry()

    ###########
    # Staking #
    ###########
    def add_stake(
        self,
        wallet: "bittensor.wallet",
        hotkey_ss58: Optional[str] = None,
        amount: Optional[Union["Balance", float]] = None,
        wait_for_inclusion: bool = True,
        wait_for_finalization: bool = False,
        prompt: bool = False,
    ) -> bool:
        """
        Adds the specified amount of stake to a neuron identified by the hotkey ``SS58`` address. Staking
        is a fundamental process in the Bittensor network that enables neurons to participate actively
        and earn incentives.

        Args:
            wallet (bittensor.wallet): The wallet to be used for staking.
            hotkey_ss58 (Optional[str]): The ``SS58`` address of the hotkey associated with the neuron.
            amount (Union[Balance, float]): The amount of TAO to stake.
            wait_for_inclusion (bool, optional): Waits for the transaction to be included in a block.
            wait_for_finalization (bool, optional): Waits for the transaction to be finalized on the blockchain.
            prompt (bool, optional): If ``True``, prompts for user confirmation before proceeding.

        Returns:
            bool: ``True`` if the staking is successful, False otherwise.

        This function enables neurons to increase their stake in the network, enhancing their influence
        and potential rewards in line with Bittensor's consensus and reward mechanisms.
        """
        return add_stake_extrinsic(
            subtensor=self,
            wallet=wallet,
            hotkey_ss58=hotkey_ss58,
            amount=amount,
            wait_for_inclusion=wait_for_inclusion,
            wait_for_finalization=wait_for_finalization,
            prompt=prompt,
        )

    def add_stake_multiple(
        self,
        wallet: "bittensor.wallet",
        hotkey_ss58s: List[str],
        amounts: Optional[List[Union["Balance", float]]] = None,
        wait_for_inclusion: bool = True,
        wait_for_finalization: bool = False,
        prompt: bool = False,
    ) -> bool:
        """
        Adds stakes to multiple neurons identified by their hotkey SS58 addresses. This bulk operation
        allows for efficient staking across different neurons from a single wallet.

        Args:
            wallet (bittensor.wallet): The wallet used for staking.
            hotkey_ss58s (List[str]): List of ``SS58`` addresses of hotkeys to stake to.
            amounts (List[Union[Balance, float]], optional): Corresponding amounts of TAO to stake for each hotkey.
            wait_for_inclusion (bool, optional): Waits for the transaction to be included in a block.
            wait_for_finalization (bool, optional): Waits for the transaction to be finalized on the blockchain.
            prompt (bool, optional): If ``True``, prompts for user confirmation before proceeding.

        Returns:
            bool: ``True`` if the staking is successful for all specified neurons, False otherwise.

        This function is essential for managing stakes across multiple neurons, reflecting the dynamic
        and collaborative nature of the Bittensor network.
        """
        return add_stake_multiple_extrinsic(
            self,
            wallet,
            hotkey_ss58s,
            amounts,
            wait_for_inclusion,
            wait_for_finalization,
            prompt,
        )

    @networking.ensure_connected
    def _do_stake(
        self,
        wallet: "bittensor.wallet",
        hotkey_ss58: str,
        amount: "Balance",
        wait_for_inclusion: bool = True,
        wait_for_finalization: bool = False,
    ) -> bool:
        """Sends a stake extrinsic to the chain.

        Args:
            wallet (:func:`bittensor.wallet`): Wallet object that can sign the extrinsic.
            hotkey_ss58 (str): Hotkey ``ss58`` address to stake to.
            amount (:func:`Balance`): Amount to stake.
            wait_for_inclusion (bool): If ``true``, waits for inclusion before returning.
            wait_for_finalization (bool): If ``true``, waits for finalization before returning.
        Returns:
            success (bool): ``True`` if the extrinsic was successful.
        Raises:
            StakeError: If the extrinsic failed.
        """

        @retry(delay=1, tries=3, backoff=2, max_delay=4, logger=_logger)
        def make_substrate_call_with_retry():
            call = self.substrate.compose_call(
                call_module="SubtensorModule",
                call_function="add_stake",
                call_params={"hotkey": hotkey_ss58, "amount_staked": amount.rao},
            )
            extrinsic = self.substrate.create_signed_extrinsic(
                call=call, keypair=wallet.coldkey
            )
            response = self.substrate.submit_extrinsic(
                extrinsic,
                wait_for_inclusion=wait_for_inclusion,
                wait_for_finalization=wait_for_finalization,
            )
            # We only wait here if we expect finalization.
            if not wait_for_finalization and not wait_for_inclusion:
                return True

            response.process_events()
            if response.is_success:
                return True
            else:
                raise StakeError(format_error_message(response.error_message))

        return make_substrate_call_with_retry()

    #############
    # Unstaking #
    #############
    def unstake_multiple(
        self,
        wallet: "bittensor.wallet",
        hotkey_ss58s: List[str],
        amounts: Optional[List[Union["Balance", float]]] = None,
        wait_for_inclusion: bool = True,
        wait_for_finalization: bool = False,
        prompt: bool = False,
    ) -> bool:
        """
        Performs batch unstaking from multiple hotkey accounts, allowing a neuron to reduce its staked amounts
        efficiently. This function is useful for managing the distribution of stakes across multiple neurons.

        Args:
            wallet (bittensor.wallet): The wallet linked to the coldkey from which the stakes are being withdrawn.
            hotkey_ss58s (List[str]): A list of hotkey ``SS58`` addresses to unstake from.
            amounts (List[Union[Balance, float]], optional): The amounts of TAO to unstake from each hotkey. If not
                provided, unstakes all available stakes.
            wait_for_inclusion (bool, optional): Waits for the transaction to be included in a block.
            wait_for_finalization (bool, optional): Waits for the transaction to be finalized on the blockchain.
            prompt (bool, optional): If ``True``, prompts for user confirmation before proceeding.

        Returns:
            bool: ``True`` if the batch unstaking is successful, False otherwise.

        This function allows for strategic reallocation or withdrawal of stakes, aligning with the dynamic
        stake management aspect of the Bittensor network.
        """
        return unstake_multiple_extrinsic(
            self,
            wallet,
            hotkey_ss58s,
            amounts,
            wait_for_inclusion,
            wait_for_finalization,
            prompt,
        )

    def unstake(
        self,
        wallet: "bittensor.wallet",
        hotkey_ss58: Optional[str] = None,
        amount: Optional[Union["Balance", float]] = None,
        wait_for_inclusion: bool = True,
        wait_for_finalization: bool = False,
        prompt: bool = False,
    ) -> bool:
        """
        Removes a specified amount of stake from a single hotkey account. This function is critical for adjusting
        individual neuron stakes within the Bittensor network.

        Args:
            wallet (bittensor.wallet): The wallet associated with the neuron from which the stake is being removed.
            hotkey_ss58 (Optional[str]): The ``SS58`` address of the hotkey account to unstake from.
            amount (Union[Balance, float], optional): The amount of TAO to unstake. If not specified, unstakes all.
            wait_for_inclusion (bool, optional): Waits for the transaction to be included in a block.
            wait_for_finalization (bool, optional): Waits for the transaction to be finalized on the blockchain.
            prompt (bool, optional): If ``True``, prompts for user confirmation before proceeding.

        Returns:
            bool: ``True`` if the unstaking process is successful, False otherwise.

        This function supports flexible stake management, allowing neurons to adjust their network participation
        and potential reward accruals.
        """
        return unstake_extrinsic(
            self,
            wallet,
            hotkey_ss58,
            amount,
            wait_for_inclusion,
            wait_for_finalization,
            prompt,
        )

    @networking.ensure_connected
    def _do_unstake(
        self,
        wallet: "bittensor.wallet",
        hotkey_ss58: str,
        amount: "Balance",
        wait_for_inclusion: bool = True,
        wait_for_finalization: bool = False,
    ) -> bool:
        """Sends an unstake extrinsic to the chain.

        Args:
            wallet (:func:`bittensor.wallet`): Wallet object that can sign the extrinsic.
            hotkey_ss58 (str): Hotkey ``ss58`` address to unstake from.
            amount (:func:`Balance`): Amount to unstake.
            wait_for_inclusion (bool): If ``true``, waits for inclusion before returning.
            wait_for_finalization (bool): If ``true``, waits for finalization before returning.
        Returns:
            success (bool): ``True`` if the extrinsic was successful.
        Raises:
            StakeError: If the extrinsic failed.
        """

        @retry(delay=1, tries=3, backoff=2, max_delay=4, logger=_logger)
        def make_substrate_call_with_retry():
            call = self.substrate.compose_call(
                call_module="SubtensorModule",
                call_function="remove_stake",
                call_params={"hotkey": hotkey_ss58, "amount_unstaked": amount.rao},
            )
            extrinsic = self.substrate.create_signed_extrinsic(
                call=call, keypair=wallet.coldkey
            )
            response = self.substrate.submit_extrinsic(
                extrinsic,
                wait_for_inclusion=wait_for_inclusion,
                wait_for_finalization=wait_for_finalization,
            )
            # We only wait here if we expect finalization.
            if not wait_for_finalization and not wait_for_inclusion:
                return True

            response.process_events()
            if response.is_success:
                return True
            else:
                raise StakeError(format_error_message(response.error_message))

        return make_substrate_call_with_retry()

    ###################
    # Child hotkeys #
    ###################

    def set_childkey_take(
        self,
        wallet: "bittensor.wallet",
        hotkey: str,
        take: float,
        netuid: int,
        wait_for_inclusion: bool = True,
        wait_for_finalization: bool = False,
        prompt: bool = False,
    ) -> tuple[bool, str]:
        """Sets a childkey take extrinsic on the subnet.

        Args:
            wallet (:func:`bittensor.wallet`): Wallet object that can sign the extrinsic.
            hotkey: (str): Hotkey ``ss58`` address of the child for which take is getting set.
            netuid (int): Unique identifier of for the subnet.
            take (float): Value of childhotkey take on subnet.
            wait_for_inclusion (bool): If ``true``, waits for inclusion before returning.
            wait_for_finalization (bool): If ``true``, waits for finalization before returning.
            prompt (bool, optional): If ``True``, prompts for user confirmation before proceeding.
        Returns:
            success (bool): ``True`` if the extrinsic was successful.
        Raises:
            ChildHotkeyError: If the extrinsic failed.
        """

        return set_childkey_take_extrinsic(
            self,
            wallet=wallet,
            hotkey=hotkey,
            take=take,
            netuid=netuid,
            wait_for_inclusion=wait_for_inclusion,
            wait_for_finalization=wait_for_finalization,
            prompt=prompt,
        )

    @networking.ensure_connected
    def _do_set_childkey_take(
        self,
        wallet: "bittensor.wallet",
        hotkey: str,
        take: int,
        netuid: int,
        wait_for_inclusion: bool = True,
        wait_for_finalization: bool = False,
    ) -> tuple[bool, Optional[str]]:
        """Sends a set_children hotkey extrinsic on the chain.

        Args:
            wallet (:func:`bittensor.wallet`): Wallet object that can sign the extrinsic.
            hotkey: (str): Hotkey ``ss58`` address of the wallet for which take is getting set.
            take: (int): The take that this ss58 hotkey will have if assigned as a child hotkey as u16 value.
            netuid (int): Unique identifier for the network.
            wait_for_inclusion (bool): If ``true``, waits for inclusion before returning.
            wait_for_finalization (bool): If ``true``, waits for finalization before returning.
        Returns:
            success (bool): ``True`` if the extrinsic was successful.
        """

        @retry(delay=1, tries=3, backoff=2, max_delay=4, logger=_logger)
        def make_substrate_call_with_retry():
            # create extrinsic call
            call = self.substrate.compose_call(
                call_module="SubtensorModule",
                call_function="set_childkey_take",
                call_params={
                    "hotkey": hotkey,
                    "take": take,
                    "netuid": netuid,
                },
            )
            extrinsic = self.substrate.create_signed_extrinsic(
                call=call, keypair=wallet.coldkey
            )
            response = self.substrate.submit_extrinsic(
                extrinsic,
                wait_for_inclusion=wait_for_inclusion,
                wait_for_finalization=wait_for_finalization,
            )

            if not wait_for_finalization and not wait_for_inclusion:
                return True, None

            response.process_events()
            if not response.is_success:
                return False, format_error_message(response.error_message)
            else:
                return True, None

        return make_substrate_call_with_retry()

    def set_children(
        self,
        wallet: "bittensor.wallet",
        hotkey: str,
        children_with_proportions: List[Tuple[float, str]],
        netuid: int,
        wait_for_inclusion: bool = True,
        wait_for_finalization: bool = False,
        prompt: bool = False,
    ) -> tuple[bool, str]:
        """Sets a children hotkeys extrinsic on the subnet.

        Args:
            wallet (:func:`bittensor.wallet`): Wallet object that can sign the extrinsic.
            hotkey: (str): Hotkey ``ss58`` address of the parent.
            netuid (int): Unique identifier of for the subnet.
            children_with_proportions (List[Tuple[float, str]]): List of (proportion, child_ss58) pairs.
            wait_for_inclusion (bool): If ``true``, waits for inclusion before returning.
            wait_for_finalization (bool): If ``true``, waits for finalization before returning.
            prompt (bool, optional): If ``True``, prompts for user confirmation before proceeding.
        Returns:
            success (bool): ``True`` if the extrinsic was successful.
        Raises:
            ChildHotkeyError: If the extrinsic failed.
        """

        return set_children_extrinsic(
            self,
            wallet=wallet,
            hotkey=hotkey,
            children_with_proportions=children_with_proportions,
            netuid=netuid,
            wait_for_inclusion=wait_for_inclusion,
            wait_for_finalization=wait_for_finalization,
            prompt=prompt,
        )

    @networking.ensure_connected
    def _do_set_children(
        self,
        wallet: "bittensor.wallet",
        hotkey: str,
        children: List[Tuple[int, str]],
        netuid: int,
        wait_for_inclusion: bool = True,
        wait_for_finalization: bool = False,
    ) -> tuple[bool, Optional[str]]:
        """Sends a set_children hotkey extrinsic on the chain.

        Args:
            wallet (:func:`bittensor.wallet`): Wallet object that can sign the extrinsic.
            hotkey: (str): Hotkey ``ss58`` address of the parent.
            children: (List[Tuple[int, str]]): A list of tuples containing the hotkey ``ss58`` addresses of the children and their proportions as u16 MAX standardized values.
            netuid (int): Unique identifier for the network.
            wait_for_inclusion (bool): If ``true``, waits for inclusion before returning.
            wait_for_finalization (bool): If ``true``, waits for finalization before returning.
        Returns:
            success (bool): ``True`` if the extrinsic was successful.
        """

        @retry(delay=1, tries=3, backoff=2, max_delay=4, logger=_logger)
        def make_substrate_call_with_retry():
            # create extrinsic call
            call = self.substrate.compose_call(
                call_module="SubtensorModule",
                call_function="set_children",
                call_params={
                    "hotkey": hotkey,
                    "children": children,
                    "netuid": netuid,
                },
            )
            extrinsic = self.substrate.create_signed_extrinsic(
                call=call, keypair=wallet.coldkey
            )
            response = self.substrate.submit_extrinsic(
                extrinsic,
                wait_for_inclusion=wait_for_inclusion,
                wait_for_finalization=wait_for_finalization,
            )

            if not wait_for_finalization and not wait_for_inclusion:
                return True, None

            response.process_events()
            if not response.is_success:
                return False, format_error_message(response.error_message)
            else:
                return True, None

        return make_substrate_call_with_retry()

    ##################
    # Coldkey Swap   #
    ##################

    def check_in_arbitration(self, ss58_address: str) -> int:
        """
        Checks storage function to see if the provided coldkey is in arbitration.
        If 0, `swap` has not been called on this key. If 1, swap has been called once, so
        the key is not in arbitration. If >1, `swap` has been called with multiple destinations, and
        the key is thus in arbitration.
        """
        return self.query_module(
            "SubtensorModule", "ColdkeySwapDestinations", params=[ss58_address]
        ).decode()

    def get_remaining_arbitration_period(
        self, coldkey_ss58: str, block: Optional[int] = None
    ) -> Optional[int]:
        """
        Retrieves the remaining arbitration period for a given coldkey.
        Args:
            coldkey_ss58 (str): The SS58 address of the coldkey.
            block (Optional[int], optional): The block number to query. If None, uses the latest block.
        Returns:
            Optional[int]: The remaining arbitration period in blocks, or 0 if not found.
        """
        arbitration_block = self.query_subtensor(
            name="ColdkeyArbitrationBlock",
            block=block,
            params=[coldkey_ss58],
        )

        if block is None:
            block = self.block

        if arbitration_block.value > block:
            return arbitration_block.value - block
        else:
            return 0

    ##########
    # Senate #
    ##########

    def register_senate(
        self,
        wallet: "bittensor.wallet",
        wait_for_inclusion: bool = True,
        wait_for_finalization: bool = False,
        prompt: bool = False,
    ) -> bool:
        """
        Removes a specified amount of stake from a single hotkey account. This function is critical for adjusting
        individual neuron stakes within the Bittensor network.

        Args:
            wallet (bittensor.wallet): The wallet associated with the neuron from which the stake is being removed.
            wait_for_inclusion (bool, optional): Waits for the transaction to be included in a block.
            wait_for_finalization (bool, optional): Waits for the transaction to be finalized on the blockchain.
            prompt (bool, optional): If ``True``, prompts for user confirmation before proceeding.

        Returns:
            bool: ``True`` if the unstaking process is successful, False otherwise.

        This function supports flexible stake management, allowing neurons to adjust their network participation
        and potential reward accruals.
        """
        return register_senate_extrinsic(
            self, wallet, wait_for_inclusion, wait_for_finalization, prompt
        )

    def leave_senate(
        self,
        wallet: "bittensor.wallet",
        wait_for_inclusion: bool = True,
        wait_for_finalization: bool = False,
        prompt: bool = False,
    ) -> bool:
        """
        Removes a specified amount of stake from a single hotkey account. This function is critical for adjusting
        individual neuron stakes within the Bittensor network.

        Args:
            wallet (bittensor.wallet): The wallet associated with the neuron from which the stake is being removed.
            wait_for_inclusion (bool, optional): Waits for the transaction to be included in a block.
            wait_for_finalization (bool, optional): Waits for the transaction to be finalized on the blockchain.
            prompt (bool, optional): If ``True``, prompts for user confirmation before proceeding.

        Returns:
            bool: ``True`` if the unstaking process is successful, False otherwise.

        This function supports flexible stake management, allowing neurons to adjust their network participation
        and potential reward accruals.
        """
        return leave_senate_extrinsic(
            self, wallet, wait_for_inclusion, wait_for_finalization, prompt
        )

    def vote_senate(
        self,
        wallet: "bittensor.wallet",
        proposal_hash: str,
        proposal_idx: int,
        vote: bool,
        wait_for_inclusion: bool = True,
        wait_for_finalization: bool = False,
        prompt: bool = False,
    ) -> bool:
        """
        Removes a specified amount of stake from a single hotkey account. This function is critical for adjusting
        individual neuron stakes within the Bittensor network.

        Args:
            wallet (bittensor.wallet): The wallet associated with the neuron from which the stake is being removed.
            proposal_hash (str): The hash of the proposal being voted on.
            proposal_idx (int): The index of the proposal being voted on.
            vote (bool): The vote to be cast (True for yes, False for no).
            wait_for_inclusion (bool, optional): Waits for the transaction to be included in a block.
            wait_for_finalization (bool, optional): Waits for the transaction to be finalized on the blockchain.
            prompt (bool, optional): If ``True``, prompts for user confirmation before proceeding.

        Returns:
            bool: ``True`` if the unstaking process is successful, False otherwise.

        This function supports flexible stake management, allowing neurons to adjust their network participation
        and potential reward accruals.
        """
        return vote_senate_extrinsic(
            self,
            wallet,
            proposal_hash,
            proposal_idx,
            vote,
            wait_for_inclusion,
            wait_for_finalization,
            prompt,
        )

    def is_senate_member(self, hotkey_ss58: str, block: Optional[int] = None) -> bool:
        """
        Checks if a given neuron (identified by its hotkey SS58 address) is a member of the Bittensor senate.
        The senate is a key governance body within the Bittensor network, responsible for overseeing and
        approving various network operations and proposals.

        Args:
            hotkey_ss58 (str): The ``SS58`` address of the neuron's hotkey.
            block (Optional[int]): The blockchain block number at which to check senate membership.

        Returns:
            bool: ``True`` if the neuron is a senate member at the given block, False otherwise.

        This function is crucial for understanding the governance dynamics of the Bittensor network and for
        identifying the neurons that hold decision-making power within the network.
        """
        senate_members = self.query_module(
            module="SenateMembers", name="Members", block=block
        )
        if not hasattr(senate_members, "serialize"):
            return False
        senate_members_serialized = senate_members.serialize()

        if not hasattr(senate_members_serialized, "count"):
            return False

        return senate_members_serialized.count(hotkey_ss58) > 0

    def get_vote_data(
        self, proposal_hash: str, block: Optional[int] = None
    ) -> Optional[ProposalVoteData]:
        """
        Retrieves the voting data for a specific proposal on the Bittensor blockchain. This data includes
        information about how senate members have voted on the proposal.

        Args:
            proposal_hash (str): The hash of the proposal for which voting data is requested.
            block (Optional[int]): The blockchain block number to query the voting data.

        Returns:
            Optional[ProposalVoteData]: An object containing the proposal's voting data, or ``None`` if not found.

        This function is important for tracking and understanding the decision-making processes within
        the Bittensor network, particularly how proposals are received and acted upon by the governing body.
        """
        vote_data = self.query_module(
            module="Triumvirate", name="Voting", block=block, params=[proposal_hash]
        )
        if not hasattr(vote_data, "serialize"):
            return None
        return vote_data.serialize() if vote_data is not None else None

    get_proposal_vote_data = get_vote_data

    def get_senate_members(self, block: Optional[int] = None) -> Optional[List[str]]:
        """
        Retrieves the list of current senate members from the Bittensor blockchain. Senate members are
        responsible for governance and decision-making within the network.

        Args:
            block (Optional[int]): The blockchain block number at which to retrieve the senate members.

        Returns:
            Optional[List[str]]: A list of ``SS58`` addresses of current senate members, or ``None`` if not available.

        Understanding the composition of the senate is key to grasping the governance structure and
        decision-making authority within the Bittensor network.
        """
        senate_members = self.query_module("SenateMembers", "Members", block=block)
        if not hasattr(senate_members, "serialize"):
            return None
        return senate_members.serialize() if senate_members is not None else None

    def get_proposal_call_data(
        self, proposal_hash: str, block: Optional[int] = None
    ) -> Optional["GenericCall"]:
        """
        Retrieves the call data of a specific proposal on the Bittensor blockchain. This data provides
        detailed information about the proposal, including its purpose and specifications.

        Args:
            proposal_hash (str): The hash of the proposal.
            block (Optional[int]): The blockchain block number at which to query the proposal call data.

        Returns:
            Optional[GenericCall]: An object containing the proposal's call data, or ``None`` if not found.

        This function is crucial for analyzing the types of proposals made within the network and the
        specific changes or actions they intend to implement or address.
        """
        proposal_data = self.query_module(
            module="Triumvirate", name="ProposalOf", block=block, params=[proposal_hash]
        )
        if not hasattr(proposal_data, "serialize"):
            return None

        return proposal_data.serialize() if proposal_data is not None else None

    def get_proposal_hashes(self, block: Optional[int] = None) -> Optional[List[str]]:
        """
        Retrieves the list of proposal hashes currently present on the Bittensor blockchain. Each hash
        uniquely identifies a proposal made within the network.

        Args:
            block (Optional[int]): The blockchain block number to query the proposal hashes.

        Returns:
            Optional[List[str]]: A list of proposal hashes, or ``None`` if not available.

        This function enables tracking and reviewing the proposals made in the network, offering insights
        into the active governance and decision-making processes.
        """
        proposal_hashes = self.query_module(
            module="Triumvirate", name="Proposals", block=block
        )
        if not hasattr(proposal_hashes, "serialize"):
            return None

        return proposal_hashes.serialize() if proposal_hashes is not None else None

    def get_proposals(
        self, block: Optional[int] = None
    ) -> Optional[Dict[str, Tuple["GenericCall", "ProposalVoteData"]]]:
        """
        Retrieves all active proposals on the Bittensor blockchain, along with their call and voting data.
        This comprehensive view allows for a thorough understanding of the proposals and their reception
        by the senate.

        Args:
            block (Optional[int]): The blockchain block number to query the proposals.

        Returns:
            Optional[Dict[str, Tuple[bittensor.ProposalCallData, bittensor.ProposalVoteData]]]: A dictionary mapping
                proposal hashes to their corresponding call and vote data, or ``None`` if not available.

        This function is integral for analyzing the governance activity on the Bittensor network,
        providing a holistic view of the proposals and their impact or potential changes within the network.
        """
        proposal_hashes: Optional[List[str]] = self.get_proposal_hashes(block=block)
        if proposal_hashes is None:
            return None
        return {
            proposal_hash: (  # type: ignore
                self.get_proposal_call_data(proposal_hash, block=block),
                self.get_proposal_vote_data(proposal_hash, block=block),
            )
            for proposal_hash in proposal_hashes
        }

    ########
    # Root #
    ########

    def root_register(
        self,
        wallet: "bittensor.wallet",
        wait_for_inclusion: bool = False,
        wait_for_finalization: bool = True,
        prompt: bool = False,
    ) -> bool:
        """
        Registers the neuron associated with the wallet on the root network. This process is integral for
        participating in the highest layer of decision-making and governance within the Bittensor network.

        Args:
            wallet (bittensor.wallet): The wallet associated with the neuron to be registered on the root network.
            wait_for_inclusion (bool, optional): Waits for the transaction to be included in a block.
            wait_for_finalization (bool, optional): Waits for the transaction to be finalized on the blockchain.
            prompt (bool, optional): If ``True``, prompts for user confirmation before proceeding.

        Returns:
            bool: ``True`` if the registration on the root network is successful, False otherwise.

        This function enables neurons to engage in the most critical and influential aspects of the network's
        governance, signifying a high level of commitment and responsibility in the Bittensor ecosystem.
        """
        return root_register_extrinsic(
            subtensor=self,
            wallet=wallet,
            wait_for_inclusion=wait_for_inclusion,
            wait_for_finalization=wait_for_finalization,
            prompt=prompt,
        )

    @networking.ensure_connected
    def _do_root_register(
        self,
        wallet: "bittensor.wallet",
        wait_for_inclusion: bool = False,
        wait_for_finalization: bool = True,
    ) -> Tuple[bool, Optional[str]]:
        @retry(delay=1, tries=3, backoff=2, max_delay=4, logger=_logger)
        def make_substrate_call_with_retry():
            # create extrinsic call
            call = self.substrate.compose_call(
                call_module="SubtensorModule",
                call_function="root_register",
                call_params={"hotkey": wallet.hotkey.ss58_address},
            )
            extrinsic = self.substrate.create_signed_extrinsic(
                call=call, keypair=wallet.coldkey
            )
            response = self.substrate.submit_extrinsic(
                extrinsic,
                wait_for_inclusion=wait_for_inclusion,
                wait_for_finalization=wait_for_finalization,
            )

            # We only wait here if we expect finalization.
            if not wait_for_finalization and not wait_for_inclusion:
                return True

            # process if registration successful, try again if pow is still valid
            response.process_events()
            if not response.is_success:
                return False, format_error_message(response.error_message)
            # Successful registration
            else:
                return True, None

        return make_substrate_call_with_retry()

    @legacy_torch_api_compat
    def root_set_weights(
        self,
        wallet: "bittensor.wallet",
        netuids: Union[NDArray[np.int64], "torch.LongTensor", list],
        weights: Union[NDArray[np.float32], "torch.FloatTensor", list],
        version_key: int = 0,
        wait_for_inclusion: bool = False,
        wait_for_finalization: bool = False,
        prompt: bool = False,
    ) -> bool:
        """
        Sets the weights for neurons on the root network. This action is crucial for defining the influence
        and interactions of neurons at the root level of the Bittensor network.

        Args:
            wallet (bittensor.wallet): The wallet associated with the neuron setting the weights.
            netuids (Union[NDArray[np.int64], torch.LongTensor, list]): The list of neuron UIDs for which weights are
                being set.
            weights (Union[NDArray[np.float32], torch.FloatTensor, list]): The corresponding weights to be set for each
                UID.
            version_key (int, optional): Version key for compatibility with the network.
            wait_for_inclusion (bool, optional): Waits for the transaction to be included in a block.
            wait_for_finalization (bool, optional): Waits for the transaction to be finalized on the blockchain.
            prompt (bool, optional): If ``True``, prompts for user confirmation before proceeding.

        Returns:
            bool: ``True`` if the setting of root-level weights is successful, False otherwise.

        This function plays a pivotal role in shaping the root network's collective intelligence and decision-making
        processes, reflecting the principles of decentralized governance and collaborative learning in Bittensor.
        """
        return set_root_weights_extrinsic(
            subtensor=self,
            wallet=wallet,
            netuids=netuids,
            weights=weights,
            version_key=version_key,
            wait_for_inclusion=wait_for_inclusion,
            wait_for_finalization=wait_for_finalization,
            prompt=prompt,
        )

    @networking.ensure_connected
    def _do_set_root_weights(
        self,
        wallet: "bittensor.wallet",
        uids: List[int],
        vals: List[int],
        netuid: int = 0,
        version_key: int = bittensor.__version_as_int__,
        wait_for_inclusion: bool = False,
        wait_for_finalization: bool = False,
    ) -> Tuple[bool, Optional[str]]:  # (success, error_message)
        """
        Internal method to send a transaction to the Bittensor blockchain, setting weights
        for specified neurons on root. This method constructs and submits the transaction, handling
        retries and blockchain communication.

        Args:
            wallet (bittensor.wallet): The wallet associated with the neuron setting the weights.
            uids (List[int]): List of neuron UIDs for which weights are being set.
            vals (List[int]): List of weight values corresponding to each UID.
            netuid (int): Unique identifier for the network.
            version_key (int, optional): Version key for compatibility with the network.
            wait_for_inclusion (bool, optional): Waits for the transaction to be included in a block.
            wait_for_finalization (bool, optional): Waits for the transaction to be finalized on the blockchain.

        Returns:
            Tuple[bool, Optional[str]]: A tuple containing a success flag and an optional error message.

        This method is vital for the dynamic weighting mechanism in Bittensor, where neurons adjust their
        trust in other neurons based on observed performance and contributions to the root network.
        """

        @retry(delay=2, tries=3, backoff=2, max_delay=4, logger=_logger)
        def make_substrate_call_with_retry():
            call = self.substrate.compose_call(
                call_module="SubtensorModule",
                call_function="set_root_weights",
                call_params={
                    "dests": uids,
                    "weights": vals,
                    "netuid": netuid,
                    "version_key": version_key,
                    "hotkey": wallet.hotkey.ss58_address,
                },
            )
            # Period dictates how long the extrinsic will stay as part of waiting pool
            extrinsic = self.substrate.create_signed_extrinsic(
                call=call,
                keypair=wallet.coldkey,
                era={"period": 5},
            )
            response = self.substrate.submit_extrinsic(
                extrinsic,
                wait_for_inclusion=wait_for_inclusion,
                wait_for_finalization=wait_for_finalization,
            )
            # We only wait here if we expect finalization.
            if not wait_for_finalization and not wait_for_inclusion:
                return True, "Not waiting for finalization or inclusion."

            response.process_events()
            if response.is_success:
                return True, "Successfully set weights."
            else:
                return False, response.error_message

        return make_substrate_call_with_retry()

    ##################
    # Registry Calls #
    ##################

    # Queries subtensor registry named storage with params and block.
    @networking.ensure_connected
    def query_identity(
        self,
        key: str,
        block: Optional[int] = None,
    ) -> dict:
        """
        Queries the identity of a neuron on the Bittensor blockchain using the given key. This function retrieves
        detailed identity information about a specific neuron, which is a crucial aspect of the network's decentralized
        identity and governance system.

        NOTE:
            See the `Bittensor CLI documentation <https://docs.bittensor.com/reference/btcli>`_ for supported identity
            parameters.

        Args:
            key (str): The key used to query the neuron's identity, typically the neuron's ``SS58`` address.
            block (Optional[int]): The blockchain block number at which to perform the query.

        Returns:
            result (dict): An object containing the identity information of the neuron if found, ``None`` otherwise.

        The identity information can include various attributes such as the neuron's stake, rank, and other
        network-specific details, providing insights into the neuron's role and status within the Bittensor network.
        """

        @retry(delay=1, tries=3, backoff=2, max_delay=4, logger=_logger)
        def make_substrate_call_with_retry() -> "ScaleType":
            return self.substrate.query(
                module="Registry",
                storage_function="IdentityOf",
                params=[key],
                block_hash=(
                    None if block is None else self.substrate.get_block_hash(block)
                ),
            )

        identity_info = make_substrate_call_with_retry()

        return bittensor.utils.wallet_utils.decode_hex_identity_dict(
            identity_info.value["info"]
        )

    @networking.ensure_connected
    def update_identity(
        self,
        wallet: "bittensor.wallet",
        identified: Optional[str] = None,
        params: Optional[dict] = None,
        wait_for_inclusion: bool = True,
        wait_for_finalization: bool = False,
    ) -> bool:
        """
        Updates the identity of a neuron on the Bittensor blockchain. This function allows neurons to modify their
        identity attributes, reflecting changes in their roles, stakes, or other network-specific parameters.

        NOTE:
            See the `Bittensor CLI documentation <https://docs.bittensor.com/reference/btcli>`_ for supported identity
            parameters.

        Args:
            wallet (bittensor.wallet): The wallet associated with the neuron whose identity is being updated.
            identified (str, optional): The identified ``SS58`` address of the neuron. Defaults to the wallet's coldkey
                address.
            params (dict, optional): A dictionary of parameters to update in the neuron's identity.
            wait_for_inclusion (bool, optional): Waits for the transaction to be included in a block.
            wait_for_finalization (bool, optional): Waits for the transaction to be finalized on the blockchain.

        Returns:
            bool: ``True`` if the identity update is successful, False otherwise.

        This function plays a vital role in maintaining the accuracy and currency of neuron identities in the
        Bittensor network, ensuring that the network's governance and consensus mechanisms operate effectively.
        """
        if identified is None:
            identified = wallet.coldkey.ss58_address

        params = {} if params is None else params

        call_params = bittensor.utils.wallet_utils.create_identity_dict(**params)
        call_params["identified"] = identified

        @retry(delay=1, tries=3, backoff=2, max_delay=4, logger=_logger)
        def make_substrate_call_with_retry() -> bool:
            call = self.substrate.compose_call(
                call_module="Registry",
                call_function="set_identity",
                call_params=call_params,
            )
            extrinsic = self.substrate.create_signed_extrinsic(
                call=call, keypair=wallet.coldkey
            )
            response = self.substrate.submit_extrinsic(
                extrinsic,
                wait_for_inclusion=wait_for_inclusion,
                wait_for_finalization=wait_for_finalization,
            )
            # We only wait here if we expect finalization.
            if not wait_for_finalization and not wait_for_inclusion:
                return True
            response.process_events()
            if response.is_success:
                return True
            else:
                raise IdentityError(response.error_message)

        return make_substrate_call_with_retry()

    def get_delegate_identities(
        self, block: Optional[int] = None
    ) -> Dict[str, DelegatesDetails]:
        """
        Retrieves the identities of all delegates from the blockchain.

        This method makes a substrate call to retrieve the identities of all delegates and retries the call up to three times with exponential backoff in case of failures.

        Args:
            block (Optional[int], optional): The block number to retrieve the delegate identities from. If ``None``, the latest block is used. Default is ``None``.

        Returns:
            Dict[str, DelegatesDetails]: A dictionary where the keys are delegate SS58 addresses and the values are DelegatesDetails objects containing the details of each delegate.
        """

        @retry(delay=1, tries=3, backoff=2, max_delay=4, logger=_logger)
        def make_substrate_call_with_retry() -> "QueryMapResult":
            return self.substrate.query_map(
                module="Registry",
                storage_function="IdentityOf",
                block_hash=(
                    None if block is None else self.substrate.get_block_hash(block)
                ),
            )

        identities_info = make_substrate_call_with_retry()

        result = {
            ss58_address.value: DelegatesDetails.from_chain_data(
                bittensor.utils.wallet_utils.decode_hex_identity_dict(
                    identity.value["info"]
                )
            )
            for ss58_address, identity in identities_info
        }
        return result

    # Make some commitment on-chain about arbitrary data.
    def commit(self, wallet, netuid: int, data: str):
        """
        Commits arbitrary data to the Bittensor network by publishing metadata.

        Args:
            wallet (bittensor.wallet): The wallet associated with the neuron committing the data.
            netuid (int): The unique identifier of the subnetwork.
            data (str): The data to be committed to the network.
        """
        publish_metadata(self, wallet, netuid, f"Raw{len(data)}", data.encode())

    def get_commitment(self, netuid: int, uid: int, block: Optional[int] = None) -> str:
        """
        Retrieves the on-chain commitment for a specific neuron in the Bittensor network.

        Args:
            netuid (int): The unique identifier of the subnetwork.
            uid (int): The unique identifier of the neuron.
            block (Optional[int]): The block number to retrieve the commitment from. If None, the latest block
                is used. Default is ``None``.

        Returns:
            str: The commitment data as a string.
        """
        metagraph = self.metagraph(netuid)
        hotkey = metagraph.hotkeys[uid]  # type: ignore

        metadata = get_metadata(self, netuid, hotkey, block)
        commitment = metadata["info"]["fields"][0]  # type: ignore
        hex_data = commitment[list(commitment.keys())[0]][2:]  # type: ignore

        return bytes.fromhex(hex_data).decode()

    ##################
    # Standard Calls #
    ##################

    # Queries subtensor named storage with params and block.
    @networking.ensure_connected
    def query_subtensor(
        self,
        name: str,
        block: Optional[int] = None,
        params: Optional[list] = None,
    ) -> "ScaleType":
        """
        Queries named storage from the Subtensor module on the Bittensor blockchain. This function is used to retrieve
        specific data or parameters from the blockchain, such as stake, rank, or other neuron-specific attributes.

        Args:
            name (str): The name of the storage function to query.
            block (Optional[int]): The blockchain block number at which to perform the query.
            params (Optional[List[object]], optional): A list of parameters to pass to the query function.

        Returns:
            query_response (ScaleType): An object containing the requested data.

        This query function is essential for accessing detailed information about the network and its neurons,
        providing valuable insights into the state and dynamics of the Bittensor ecosystem.
        """

        @retry(delay=1, tries=3, backoff=2, max_delay=4, logger=_logger)
        def make_substrate_call_with_retry() -> "ScaleType":
            return self.substrate.query(
                module="SubtensorModule",
                storage_function=name,
                params=params,
                block_hash=(
                    None if block is None else self.substrate.get_block_hash(block)
                ),
            )

        return make_substrate_call_with_retry()

    # Queries subtensor map storage with params and block.
    @networking.ensure_connected
    def query_map_subtensor(
        self,
        name: str,
        block: Optional[int] = None,
        params: Optional[list] = None,
    ) -> "QueryMapResult":
        """
        Queries map storage from the Subtensor module on the Bittensor blockchain. This function is designed to
        retrieve a map-like data structure, which can include various neuron-specific details or network-wide
        attributes.

        Args:
            name (str): The name of the map storage function to query.
            block (Optional[int]): The blockchain block number at which to perform the query.
            params (Optional[List[object]], optional): A list of parameters to pass to the query function.

        Returns:
            QueryMapResult: An object containing the map-like data structure, or ``None`` if not found.

        This function is particularly useful for analyzing and understanding complex network structures and
        relationships within the Bittensor ecosystem, such as inter-neuronal connections and stake distributions.
        """

        @retry(delay=1, tries=3, backoff=2, max_delay=4, logger=_logger)
        def make_substrate_call_with_retry():
            return self.substrate.query_map(
                module="SubtensorModule",
                storage_function=name,
                params=params,
                block_hash=(
                    None if block is None else self.substrate.get_block_hash(block)
                ),
            )

        return make_substrate_call_with_retry()

    @networking.ensure_connected
    def query_constant(
        self, module_name: str, constant_name: str, block: Optional[int] = None
    ) -> Optional["ScaleType"]:
        """
        Retrieves a constant from the specified module on the Bittensor blockchain. This function is used to
        access fixed parameters or values defined within the blockchain's modules, which are essential for
        understanding the network's configuration and rules.

        Args:
            module_name (str): The name of the module containing the constant.
            constant_name (str): The name of the constant to retrieve.
            block (Optional[int]): The blockchain block number at which to query the constant.

        Returns:
            Optional[ScaleType]: The value of the constant if found, ``None`` otherwise.

        Constants queried through this function can include critical network parameters such as inflation rates,
        consensus rules, or validation thresholds, providing a deeper understanding of the Bittensor network's
        operational parameters.
        """

        @retry(delay=1, tries=3, backoff=2, max_delay=4, logger=_logger)
        def make_substrate_call_with_retry():
            return self.substrate.get_constant(
                module_name=module_name,
                constant_name=constant_name,
                block_hash=(
                    None if block is None else self.substrate.get_block_hash(block)
                ),
            )

        return make_substrate_call_with_retry()

    # Queries any module storage with params and block.
    @networking.ensure_connected
    def query_module(
        self,
        module: str,
        name: str,
        block: Optional[int] = None,
        params: Optional[list] = None,
    ) -> "ScaleType":
        """
        Queries any module storage on the Bittensor blockchain with the specified parameters and block number.
        This function is a generic query interface that allows for flexible and diverse data retrieval from
        various blockchain modules.

        Args:
            module (str): The name of the module from which to query data.
            name (str): The name of the storage function within the module.
            block (Optional[int]): The blockchain block number at which to perform the query.
            params (Optional[List[object]], optional): A list of parameters to pass to the query function.

        Returns:
            Optional[ScaleType]: An object containing the requested data if found, ``None`` otherwise.

        This versatile query function is key to accessing a wide range of data and insights from different
        parts of the Bittensor blockchain, enhancing the understanding and analysis of the network's state and dynamics.
        """

        @retry(delay=1, tries=3, backoff=2, max_delay=4, logger=_logger)
        def make_substrate_call_with_retry() -> "ScaleType":
            return self.substrate.query(
                module=module,
                storage_function=name,
                params=params,
                block_hash=(
                    None if block is None else self.substrate.get_block_hash(block)
                ),
            )

        return make_substrate_call_with_retry()

    # Queries any module map storage with params and block.
    @networking.ensure_connected
    def query_map(
        self,
        module: str,
        name: str,
        block: Optional[int] = None,
        params: Optional[list] = None,
    ) -> QueryMapResult:
        """
        Queries map storage from any module on the Bittensor blockchain. This function retrieves data structures
        that represent key-value mappings, essential for accessing complex and structured data within the blockchain
        modules.

        Args:
            module (str): The name of the module from which to query the map storage.
            name (str): The specific storage function within the module to query.
            block (Optional[int]): The blockchain block number at which to perform the query.
            params (Optional[List[object]], optional): Parameters to be passed to the query.

        Returns:
            result (QueryMapResult): A data structure representing the map storage if found, ``None`` otherwise.

        This function is particularly useful for retrieving detailed and structured data from various blockchain
        modules, offering insights into the network's state and the relationships between its different components.
        """

        @retry(delay=1, tries=3, backoff=2, max_delay=4, logger=_logger)
        def make_substrate_call_with_retry() -> "QueryMapResult":
            return self.substrate.query_map(
                module=module,
                storage_function=name,
                params=params,
                block_hash=(
                    None if block is None else self.substrate.get_block_hash(block)
                ),
            )

        return make_substrate_call_with_retry()

    @networking.ensure_connected
    def state_call(
        self,
        method: str,
        data: str,
        block: Optional[int] = None,
    ) -> Dict[Any, Any]:
        """
        Makes a state call to the Bittensor blockchain, allowing for direct queries of the blockchain's state.
        This function is typically used for advanced queries that require specific method calls and data inputs.

        Args:
            method (str): The method name for the state call.
            data (str): The data to be passed to the method.
            block (Optional[int]): The blockchain block number at which to perform the state call.

        Returns:
            result (Dict[Any, Any]): The result of the rpc call.

        The state call function provides a more direct and flexible way of querying blockchain data,
        useful for specific use cases where standard queries are insufficient.
        """

        @retry(delay=1, tries=3, backoff=2, max_delay=4, logger=_logger)
        def make_substrate_call_with_retry() -> Dict[Any, Any]:
            block_hash = None if block is None else self.substrate.get_block_hash(block)

            return self.substrate.rpc_request(
                method="state_call",
                params=[method, data, block_hash] if block_hash else [method, data],
            )

        return make_substrate_call_with_retry()

    def query_runtime_api(
        self,
        runtime_api: str,
        method: str,
        params: Optional[Union[List[int], Dict[str, int]]],
        block: Optional[int] = None,
    ) -> Optional[str]:
        """
        Queries the runtime API of the Bittensor blockchain, providing a way to interact with the underlying
        runtime and retrieve data encoded in Scale Bytes format. This function is essential for advanced users
        who need to interact with specific runtime methods and decode complex data types.

        Args:
            runtime_api (str): The name of the runtime API to query.
            method (str): The specific method within the runtime API to call.
            params (Optional[List[ParamWithTypes]], optional): The parameters to pass to the method call.
            block (Optional[int]): The blockchain block number at which to perform the query.

        Returns:
            Optional[bytes]: The Scale Bytes encoded result from the runtime API call, or ``None`` if the call fails.

        This function enables access to the deeper layers of the Bittensor blockchain, allowing for detailed
        and specific interactions with the network's runtime environment.
        """
        call_definition = bittensor.__type_registry__["runtime_api"][runtime_api][  # type: ignore
            "methods"  # type: ignore
        ][method]  # type: ignore

        json_result = self.state_call(
            method=f"{runtime_api}_{method}",
            data=(
                "0x"
                if params is None
                else self._encode_params(call_definition=call_definition, params=params)
            ),
            block=block,
        )

        if json_result is None:
            return None

        return_type = call_definition["type"]

        as_scale_bytes = scalecodec.ScaleBytes(json_result["result"])  # type: ignore

        rpc_runtime_config = RuntimeConfiguration()
        rpc_runtime_config.update_type_registry(load_type_registry_preset("legacy"))
        rpc_runtime_config.update_type_registry(custom_rpc_type_registry)

        obj = rpc_runtime_config.create_scale_object(return_type, as_scale_bytes)
        if obj.data.to_hex() == "0x0400":  # RPC returned None result
            return None

        return obj.decode()

    @networking.ensure_connected
    def _encode_params(
        self,
        call_definition: List["ParamWithTypes"],
        params: Union[List[Any], Dict[str, Any]],
    ) -> str:
        """Returns a hex encoded string of the params using their types."""
        param_data = scalecodec.ScaleBytes(b"")

        for i, param in enumerate(call_definition["params"]):  # type: ignore
            scale_obj = self.substrate.create_scale_object(param["type"])
            if type(params) is list:
                param_data += scale_obj.encode(params[i])
            else:
                if param["name"] not in params:
                    raise ValueError(f"Missing param {param['name']} in params dict.")

                param_data += scale_obj.encode(params[param["name"]])

        return param_data.to_hex()

    ##########################
    # Hyper parameter calls. #
    ##########################

    def _get_hyperparameter(
        self, param_name: str, netuid: int, block: Optional[int] = None
    ) -> Optional[Any]:
        """
        Retrieves a specified hyperparameter for a specific subnet.

        Args:
            param_name (str): The name of the hyperparameter to retrieve.
            netuid (int): The unique identifier of the subnet.
            block (Optional[int]): The blockchain block number for the query.

        Returns:
            Optional[Union[int, float]]: The value of the specified hyperparameter if the subnet exists, ``None``
                otherwise.
        """
        if not self.subnet_exists(netuid, block):
            return None

        result = self.query_subtensor(param_name, block, [netuid])
        if result is None or not hasattr(result, "value"):
            return None

        return result.value

    def rho(self, netuid: int, block: Optional[int] = None) -> Optional[int]:
        """
        Retrieves the 'Rho' hyperparameter for a specified subnet within the Bittensor network. 'Rho' represents the
        global inflation rate, which directly influences the network's token emission rate and economic model.

        Note:
            This is currently fixed such that the Bittensor blockchain emmits 7200 Tao per day.

        Args:
            netuid (int): The unique identifier of the subnet.
            block (Optional[int]): The blockchain block number at which to query the parameter.

        Returns:
            Optional[int]: The value of the 'Rho' hyperparameter if the subnet exists, ``None`` otherwise.

        Mathematical Context:
            Rho (p) is calculated based on the network's target inflation and actual neuron staking.
            It adjusts the emission rate of the TAO token to balance the network's economy and dynamics.
            The formula for Rho is defined as: p = (Staking_Target / Staking_Actual) * Inflation_Target.
            Here, Staking_Target and Staking_Actual represent the desired and actual total stakes in the network,
            while Inflation_Target is the predefined inflation rate goal.

        'Rho' is essential for understanding the network's economic dynamics, affecting the reward distribution
        and incentive structures across the network's neurons.
        """
        call = self._get_hyperparameter(param_name="Rho", netuid=netuid, block=block)
        return None if call is None else int(call)

    def kappa(self, netuid: int, block: Optional[int] = None) -> Optional[float]:
        """
        Retrieves the 'Kappa' hyperparameter for a specified subnet. 'Kappa' is a critical parameter in
        the Bittensor network that controls the distribution of stake weights among neurons, impacting their
        rankings and incentive allocations.

        Args:
            netuid (int): The unique identifier of the subnet.
            block (Optional[int]): The blockchain block number for the query.

        Returns:
            Optional[float]: The value of the 'Kappa' hyperparameter if the subnet exists, None otherwise.

        Mathematical Context:
            Kappa (κ) is used in the calculation of neuron ranks, which determine their share of network incentives.
            It is derived from the softmax function applied to the inter-neuronal weights set by each neuron.
            The formula for Kappa is: κ_i = exp(w_i) / Σ(exp(w_j)), where w_i represents the weight set by neuron i,
            and the denominator is the sum of exponential weights set by all neurons.
            This mechanism ensures a normalized and probabilistic distribution of ranks based on relative weights.

        Understanding 'Kappa' is crucial for analyzing stake dynamics and the consensus mechanism within the network,
        as it plays a significant role in neuron ranking and incentive allocation processes.
        """
        call = self._get_hyperparameter(param_name="Kappa", netuid=netuid, block=block)
        return None if call is None else U16_NORMALIZED_FLOAT(int(call))

    def difficulty(self, netuid: int, block: Optional[int] = None) -> Optional[int]:
        """
        Retrieves the 'Difficulty' hyperparameter for a specified subnet in the Bittensor network.
        This parameter is instrumental in determining the computational challenge required for neurons
        to participate in consensus and validation processes.

        Args:
            netuid (int): The unique identifier of the subnet.
            block (Optional[int]): The blockchain block number for the query.

        Returns:
            Optional[int]: The value of the 'Difficulty' hyperparameter if the subnet exists, ``None`` otherwise.

        The 'Difficulty' parameter directly impacts the network's security and integrity by setting the
        computational effort required for validating transactions and participating in the network's consensus
        mechanism.
        """
        call = self._get_hyperparameter(
            param_name="Difficulty", netuid=netuid, block=block
        )
        if call is None:
            return None
        return int(call)

    def recycle(self, netuid: int, block: Optional[int] = None) -> Optional["Balance"]:
        """
        Retrieves the 'Burn' hyperparameter for a specified subnet. The 'Burn' parameter represents the
        amount of Tao that is effectively recycled within the Bittensor network.

        Args:
            netuid (int): The unique identifier of the subnet.
            block (Optional[int]): The blockchain block number for the query.

        Returns:
            Optional[Balance]: The value of the 'Burn' hyperparameter if the subnet exists, None otherwise.

        Understanding the 'Burn' rate is essential for analyzing the network registration usage, particularly
        how it is correlated with user activity and the overall cost of participation in a given subnet.
        """
        call = self._get_hyperparameter(param_name="Burn", netuid=netuid, block=block)
        return None if call is None else Balance.from_rao(int(call))

    # Returns network ImmunityPeriod hyper parameter.
    def immunity_period(
        self, netuid: int, block: Optional[int] = None
    ) -> Optional[int]:
        """
        Retrieves the 'ImmunityPeriod' hyperparameter for a specific subnet. This parameter defines the
        duration during which new neurons are protected from certain network penalties or restrictions.

        Args:
            netuid (int): The unique identifier of the subnet.
            block (Optional[int]): The blockchain block number for the query.

        Returns:
            Optional[int]: The value of the 'ImmunityPeriod' hyperparameter if the subnet exists, ``None`` otherwise.

        The 'ImmunityPeriod' is a critical aspect of the network's governance system, ensuring that new
        participants have a grace period to establish themselves and contribute to the network without facing
        immediate punitive actions.
        """
        call = self._get_hyperparameter(
            param_name="ImmunityPeriod", netuid=netuid, block=block
        )
        return None if call is None else int(call)

    def validator_batch_size(
        self, netuid: int, block: Optional[int] = None
    ) -> Optional[int]:
        """
        Returns network ValidatorBatchSize hyper parameter.

        Args:
            netuid (int): The unique identifier of the subnetwork.
            block (Optional[int]): The block number to retrieve the parameter from. If None, the latest block
                is used. Default is ``None``.

        Returns:
            Optional[int]: The value of the ValidatorBatchSize hyperparameter, or None if the subnetwork does not exist
                or the parameter is not found.
        """
        call = self._get_hyperparameter(
            param_name="ValidatorBatchSize", netuid=netuid, block=block
        )
        return None if call is None else int(call)

    def validator_prune_len(
        self, netuid: int, block: Optional[int] = None
    ) -> Optional[int]:
        """
        Returns network ValidatorPruneLen hyper parameter.

        Args:
            netuid (int): The unique identifier of the subnetwork.
            block (Optional[int]): The block number to retrieve the parameter from. If None, the latest block
            is used. Default is ``None``.

        Returns:
            Optional[int]: The value of the ValidatorPruneLen hyperparameter, or None if the subnetwork does not exist
            or the parameter is not found.
        """
        call = self._get_hyperparameter(
            param_name="ValidatorPruneLen", netuid=netuid, block=block
        )
        return None if call is None else int(call)

    def validator_logits_divergence(
        self, netuid: int, block: Optional[int] = None
    ) -> Optional[float]:
        """
        Returns network ValidatorLogitsDivergence hyper parameter.

        Args:
            netuid (int): The unique identifier of the subnetwork.
            block (Optional[int]): The block number to retrieve the parameter from. If None, the latest block
            is used. Default is ``None``.

        Returns:
            Optional[float]: The value of the ValidatorLogitsDivergence hyperparameter, or None if the subnetwork does
            not exist or the parameter is not found.
        """
        call = self._get_hyperparameter(
            param_name="ValidatorLogitsDivergence", netuid=netuid, block=block
        )
        return None if call is None else U16_NORMALIZED_FLOAT(int(call))

    def validator_sequence_length(
        self, netuid: int, block: Optional[int] = None
    ) -> Optional[int]:
        """
        Returns network ValidatorSequenceLength hyperparameter.

        Args:
            netuid (int): The unique identifier of the subnetwork.
            block (Optional[int], optional): The block number to retrieve the parameter from. If ``None``, the latest
                block is used. Default is ``None``.

        Returns:
            Optional[int]: The value of the ValidatorSequenceLength hyperparameter, or ``None`` if the subnetwork does
                not exist or the parameter is not found.
        """
        call = self._get_hyperparameter(
            param_name="ValidatorSequenceLength", netuid=netuid, block=block
        )
        return None if call is None else int(call)

    def validator_epochs_per_reset(
        self, netuid: int, block: Optional[int] = None
    ) -> Optional[int]:
        """
        Returns network ValidatorEpochsPerReset hyperparameter.

        Args:
            netuid (int): The unique identifier of the subnetwork.
            block (Optional[int], optional): The block number to retrieve the parameter from. If ``None``, the latest
                block is used. Default is ``None``.

        Returns:
            Optional[int]: The value of the ValidatorEpochsPerReset hyperparameter, or ``None`` if the subnetwork does
                not exist or the parameter is not found.
        """
        call = self._get_hyperparameter(
            param_name="ValidatorEpochsPerReset", netuid=netuid, block=block
        )
        return None if call is None else int(call)

    def validator_epoch_length(
        self, netuid: int, block: Optional[int] = None
    ) -> Optional[int]:
        """
        Returns network ValidatorEpochLen hyperparameter.

        Args:
            netuid (int): The unique identifier of the subnetwork.
            block (Optional[int], optional): The block number to retrieve the parameter from. If ``None``, the latest
                block is used. Default is ``None``.

        Returns:
            Optional[int]: The value of the ValidatorEpochLen hyperparameter, or ``None`` if the subnetwork does not
                exist or the parameter is not found.
        """
        call = self._get_hyperparameter(
            param_name="ValidatorEpochLen", netuid=netuid, block=block
        )
        return None if call is None else int(call)

    def validator_exclude_quantile(
        self, netuid: int, block: Optional[int] = None
    ) -> Optional[float]:
        """
        Returns network ValidatorExcludeQuantile hyperparameter.

        Args:
            netuid (int): The unique identifier of the subnetwork.
            block (Optional[int], optional): The block number to retrieve the parameter from. If ``None``, the latest block is used. Default is ``None``.

        Returns:
            Optional[float]: The value of the ValidatorExcludeQuantile hyperparameter, or ``None`` if the subnetwork does not exist or the parameter is not found.
        """
        call = self._get_hyperparameter(
            param_name="ValidatorExcludeQuantile", netuid=netuid, block=block
        )
        return None if call is None else U16_NORMALIZED_FLOAT(int(call))

    def max_allowed_validators(
        self, netuid: int, block: Optional[int] = None
    ) -> Optional[int]:
        """
        Returns network ValidatorExcludeQuantile hyperparameter.

        Args:
            netuid (int): The unique identifier of the subnetwork.
            block (Optional[int], optional): The block number to retrieve the parameter from. If ``None``, the latest
                block is used. Default is ``None``.

        Returns:
            Optional[float]: The value of the ValidatorExcludeQuantile hyperparameter, or ``None`` if the subnetwork
                does not exist or the parameter is not found.
        """
        call = self._get_hyperparameter(
            param_name="MaxAllowedValidators", netuid=netuid, block=block
        )
        return None if call is None else int(call)

    def min_allowed_weights(
        self, netuid: int, block: Optional[int] = None
    ) -> Optional[int]:
        """
        Returns network MinAllowedWeights hyperparameter.

        Args:
            netuid (int): The unique identifier of the subnetwork.
            block (Optional[int], optional): The block number to retrieve the parameter from. If ``None``, the latest
                block is used. Default is ``None``.

        Returns:
            Optional[int]: The value of the MinAllowedWeights hyperparameter, or ``None`` if the subnetwork does not
                exist or the parameter is not found.
        """
        call = self._get_hyperparameter(
            param_name="MinAllowedWeights", block=block, netuid=netuid
        )
        return None if call is None else int(call)

    def max_weight_limit(
        self, netuid: int, block: Optional[int] = None
    ) -> Optional[float]:
        """
        Returns network MaxWeightsLimit hyperparameter.

        Args:
            netuid (int): The unique identifier of the subnetwork.
            block (Optional[int], optional): The block number to retrieve the parameter from. If ``None``, the latest
                block is used. Default is ``None``.

        Returns:
            Optional[float]: The value of the MaxWeightsLimit hyperparameter, or ``None`` if the subnetwork does not
                exist or the parameter is not found.
        """
        call = self._get_hyperparameter(
            param_name="MaxWeightsLimit", block=block, netuid=netuid
        )
        return None if call is None else U16_NORMALIZED_FLOAT(int(call))

    def adjustment_alpha(
        self, netuid: int, block: Optional[int] = None
    ) -> Optional[float]:
        """
        Returns network AdjustmentAlpha hyperparameter.

        Args:
            netuid (int): The unique identifier of the subnetwork.
            block (Optional[int], optional): The block number to retrieve the parameter from. If ``None``, the latest
                block is used. Default is ``None``.

        Returns:
            Optional[float]: The value of the AdjustmentAlpha hyperparameter, or ``None`` if the subnetwork does not
                exist or the parameter is not found.
        """
        call = self._get_hyperparameter(
            param_name="AdjustmentAlpha", block=block, netuid=netuid
        )
        return None if call is None else U64_NORMALIZED_FLOAT(int(call))

    def bonds_moving_avg(
        self, netuid: int, block: Optional[int] = None
    ) -> Optional[float]:
        """
        Returns network BondsMovingAverage hyperparameter.

        Args:
            netuid (int): The unique identifier of the subnetwork.
            block (Optional[int], optional): The block number to retrieve the parameter from. If ``None``, the latest
                block is used. Default is ``None``.

        Returns:
            Optional[float]: The value of the BondsMovingAverage hyperparameter, or ``None`` if the subnetwork does not
                exist or the parameter is not found.
        """
        call = self._get_hyperparameter(
            param_name="BondsMovingAverage", netuid=netuid, block=block
        )
        return None if call is None else U64_NORMALIZED_FLOAT(int(call))

    def scaling_law_power(
        self, netuid: int, block: Optional[int] = None
    ) -> Optional[float]:
        """Returns network ScalingLawPower hyper parameter"""
        call = self._get_hyperparameter(
            param_name="ScalingLawPower", netuid=netuid, block=block
        )
        return None if call is None else int(call) / 100.0

    def synergy_scaling_law_power(
        self, netuid: int, block: Optional[int] = None
    ) -> Optional[float]:
        """
        Returns network ScalingLawPower hyperparameter.

        Args:
            netuid (int): The unique identifier of the subnetwork.
            block (Optional[int], optional): The block number to retrieve the parameter from. If ``None``, the latest
                block is used. Default is ``None``.

        Returns:
            Optional[float]: The value of the ScalingLawPower hyperparameter, or ``None`` if the subnetwork does not
                exist or the parameter is not found.
        """
        call = self._get_hyperparameter(
            param_name="SynergyScalingLawPower", netuid=netuid, block=block
        )
        return None if call is None else int(call) / 100.0

    def subnetwork_n(self, netuid: int, block: Optional[int] = None) -> Optional[int]:
        """
        Returns network SubnetworkN hyperparameter.

        Args:
            netuid (int): The unique identifier of the subnetwork.
            block (Optional[int], optional): The block number to retrieve the parameter from. If ``None``, the latest
                block is used. Default is ``None``.

        Returns:
            Optional[int]: The value of the SubnetworkN hyperparameter, or ``None`` if the subnetwork does not
                exist or the parameter is not found.
        """
        call = self._get_hyperparameter(
            param_name="SubnetworkN", netuid=netuid, block=block
        )
        return None if call is None else int(call)

    def max_n(self, netuid: int, block: Optional[int] = None) -> Optional[int]:
        """
        Returns network MaxAllowedUids hyperparameter.

        Args:
            netuid (int): The unique identifier of the subnetwork.
            block (Optional[int], optional): The block number to retrieve the parameter from. If ``None``, the latest
                block is used. Default is ``None``.

        Returns:
            Optional[int]: The value of the MaxAllowedUids hyperparameter, or ``None`` if the subnetwork does not
                exist or the parameter is not found.
        """
        call = self._get_hyperparameter(
            param_name="MaxAllowedUids", netuid=netuid, block=block
        )
        return None if call is None else int(call)

    def blocks_since_epoch(
        self, netuid: int, block: Optional[int] = None
    ) -> Optional[int]:
        """
        Returns network BlocksSinceEpoch hyperparameter.

        Args:
            netuid (int): The unique identifier of the subnetwork.
            block (Optional[int], optional): The block number to retrieve the parameter from. If ``None``, the latest
                block is used. Default is ``None``.

        Returns:
            Optional[int]: The value of the BlocksSinceEpoch hyperparameter, or ``None`` if the subnetwork does not
                exist or the parameter is not found.
        """
        call = self._get_hyperparameter(
            param_name="BlocksSinceEpoch", netuid=netuid, block=block
        )
        return None if call is None else int(call)

    def blocks_since_last_update(self, netuid: int, uid: int) -> Optional[int]:
        """
        Returns the number of blocks since the last update for a specific UID in the subnetwork.

        Args:
            netuid (int): The unique identifier of the subnetwork.
            uid (int): The unique identifier of the neuron.

        Returns:
            Optional[int]: The number of blocks since the last update, or ``None`` if the subnetwork or UID does not
                exist.
        """
        call = self._get_hyperparameter(param_name="LastUpdate", netuid=netuid)
        return None if call is None else self.get_current_block() - int(call[uid])

    def weights_rate_limit(self, netuid: int) -> Optional[int]:
        """
        Returns network WeightsSetRateLimit hyperparameter.

        Args:
            netuid (int): The unique identifier of the subnetwork.

        Returns:
            Optional[int]: The value of the WeightsSetRateLimit hyperparameter, or ``None`` if the subnetwork does not
                exist or the parameter is not found.
        """
        call = self._get_hyperparameter(param_name="WeightsSetRateLimit", netuid=netuid)
        return None if call is None else int(call)

    def tempo(self, netuid: int, block: Optional[int] = None) -> Optional[int]:
        """
        Returns network Tempo hyperparameter.

        Args:
            netuid (int): The unique identifier of the subnetwork.
            block (Optional[int], optional): The block number to retrieve the parameter from. If ``None``, the latest
                block is used. Default is ``None``.

        Returns:
            Optional[int]: The value of the Tempo hyperparameter, or ``None`` if the subnetwork does not
                exist or the parameter is not found.
        """
        call = self._get_hyperparameter(param_name="Tempo", netuid=netuid, block=block)
        return None if call is None else int(call)

    #####################
    # Account functions #
    #####################

    def get_total_stake_for_hotkey(
        self, ss58_address: str, block: Optional[int] = None
    ) -> Optional["Balance"]:
        """
        Returns the total stake held on a hotkey including delegative.

        Args:
            ss58_address (str): The SS58 address of the hotkey.
            block (Optional[int], optional): The block number to retrieve the stake from. If ``None``, the latest
                block is used. Default is ``None``.

        Returns:
            Optional[Balance]: The total stake held on the hotkey, or ``None`` if the hotkey does not
                exist or the stake is not found.
        """
        _result = self.query_subtensor("TotalHotkeyStake", block, [ss58_address])
        return (
            None
            if getattr(_result, "value", None) is None
            else Balance.from_rao(_result.value)
        )

    def get_total_stake_for_coldkey(
        self, ss58_address: str, block: Optional[int] = None
    ) -> Optional["Balance"]:
        """
        Returns the total stake held on a coldkey.

        Args:
            ss58_address (str): The SS58 address of the coldkey.
            block (Optional[int], optional): The block number to retrieve the stake from. If ``None``, the latest
                block is used. Default is ``None``.

        Returns:
            Optional[Balance]: The total stake held on the coldkey, or ``None`` if the coldkey does not
                exist or the stake is not found.
        """
        _result = self.query_subtensor("TotalColdkeyStake", block, [ss58_address])
        return (
            None
            if getattr(_result, "value", None) is None
            else Balance.from_rao(_result.value)
        )

    def get_stake_for_coldkey_and_hotkey(
        self, hotkey_ss58: str, coldkey_ss58: str, block: Optional[int] = None
    ) -> Optional["Balance"]:
        """
        Returns the stake under a coldkey - hotkey pairing.

        Args:
            hotkey_ss58 (str): The SS58 address of the hotkey.
            coldkey_ss58 (str): The SS58 address of the coldkey.
            block (Optional[int], optional): The block number to retrieve the stake from. If ``None``, the latest
                block is used. Default is ``None``.

        Returns:
            Optional[Balance]: The stake under the coldkey - hotkey pairing, or ``None`` if the pairing does not
                exist or the stake is not found.
        """
        _result = self.query_subtensor("Stake", block, [hotkey_ss58, coldkey_ss58])
        return (
            None
            if getattr(_result, "value", None) is None
            else Balance.from_rao(_result.value)
        )

    def get_stake(
        self, hotkey_ss58: str, block: Optional[int] = None
    ) -> List[Tuple[str, "Balance"]]:
        """
        Returns a list of stake tuples (coldkey, balance) for each delegating coldkey including the owner.

        Args:
            hotkey_ss58 (str): The SS58 address of the hotkey.
            block (Optional[int], optional): The block number to retrieve the stakes from. If ``None``, the latest
                block is used. Default is ``None``.

        Returns:
            List[Tuple[str, Balance]]: A list of tuples, each containing a coldkey SS58 address and the corresponding
                balance staked by that coldkey.
        """
        return [
            (r[0].value, Balance.from_rao(r[1].value))
            for r in self.query_map_subtensor("Stake", block, [hotkey_ss58])
        ]

    def does_hotkey_exist(self, hotkey_ss58: str, block: Optional[int] = None) -> bool:
        """
        Returns true if the hotkey is known by the chain and there are accounts.

        Args:
            hotkey_ss58 (str): The SS58 address of the hotkey.
            block (Optional[int], optional): The block number to check the hotkey against. If ``None``, the latest
                block is used. Default is ``None``.

        Returns:
            bool: ``True`` if the hotkey is known by the chain and there are accounts, ``False`` otherwise.
        """
        _result = self.query_subtensor("Owner", block, [hotkey_ss58])
        return (
            False
            if getattr(_result, "value", None) is None
            else _result.value != "5C4hrfjw9DjXZTzV3MwzrrAr9P1MJhSrvWGWqi1eSuyUpnhM"
        )

    def get_hotkey_owner(
        self, hotkey_ss58: str, block: Optional[int] = None
    ) -> Optional[str]:
        """
        Returns the coldkey owner of the passed hotkey.

        Args:
            hotkey_ss58 (str): The SS58 address of the hotkey.
            block (Optional[int], optional): The block number to check the hotkey owner against. If ``None``, the latest
                block is used. Default is ``None``.

        Returns:
            Optional[str]: The SS58 address of the coldkey owner, or ``None`` if the hotkey does not exist or the owner
                is not found.
        """
        _result = self.query_subtensor("Owner", block, [hotkey_ss58])
        return (
            None
            if getattr(_result, "value", None) is None
            or not self.does_hotkey_exist(hotkey_ss58, block)
            else _result.value
        )

    # TODO: check if someone still use this method. bittensor not.
    def get_axon_info(
        self, netuid: int, hotkey_ss58: str, block: Optional[int] = None
    ) -> Optional[AxonInfo]:
        """
        Returns the axon information for this hotkey account.

        Args:
            netuid (int): The unique identifier of the subnetwork.
            hotkey_ss58 (str): The SS58 address of the hotkey.
            block (Optional[int], optional): The block number to retrieve the axon information from. If ``None``, the
                latest block is used. Default is ``None``.

        Returns:
            Optional[AxonInfo]: An AxonInfo object containing the axon information, or ``None`` if the axon information
                is not found.
        """
        result = self.query_subtensor("Axons", block, [netuid, hotkey_ss58])
        if result is not None and hasattr(result, "value"):
            return AxonInfo(
                ip=networking.int_to_ip(result.value["ip"]),
                ip_type=result.value["ip_type"],
                port=result.value["port"],
                protocol=result.value["protocol"],
                version=result.value["version"],
                placeholder1=result.value["placeholder1"],
                placeholder2=result.value["placeholder2"],
                hotkey=hotkey_ss58,
                coldkey="",
            )
        return None

    # It is used in subtensor in neuron_info, and serving
    def get_prometheus_info(
        self, netuid: int, hotkey_ss58: str, block: Optional[int] = None
    ) -> Optional[PrometheusInfo]:
        """
        Returns the prometheus information for this hotkey account.

        Args:
            netuid (int): The unique identifier of the subnetwork.
            hotkey_ss58 (str): The SS58 address of the hotkey.
            block (Optional[int], optional): The block number to retrieve the prometheus information from. If ``None``,
                the latest block is used. Default is ``None``.

        Returns:
            Optional[PrometheusInfo]: A PrometheusInfo object containing the prometheus information, or ``None`` if the
                prometheus information is not found.
        """
        result = self.query_subtensor("Prometheus", block, [netuid, hotkey_ss58])
        if result is not None and hasattr(result, "value"):
            return PrometheusInfo(
                ip=networking.int_to_ip(result.value["ip"]),
                ip_type=result.value["ip_type"],
                port=result.value["port"],
                version=result.value["version"],
                block=result.value["block"],
            )
        return None

    #####################
    # Global Parameters #
    #####################

    @property
    def block(self) -> int:
        r"""Returns current chain block.
        Returns:
            block (int):
                Current chain block.
        """
        return self.get_current_block()

    def total_issuance(self, block: Optional[int] = None) -> Optional[Balance]:
        """
        Retrieves the total issuance of the Bittensor network's native token (Tao) as of a specific
        blockchain block. This represents the total amount of currency that has been issued or mined on the network.

        Args:
            block (Optional[int], optional): The blockchain block number at which to perform the query.

        Returns:
            Balance: The total issuance of TAO, represented as a Balance object.

        The total issuance is a key economic indicator in the Bittensor network, reflecting the overall supply
        of the currency and providing insights into the network's economic health and inflationary trends.
        """
        _result = self.query_subtensor("TotalIssuance", block)
        return (
            None
            if getattr(_result, "value", None) is None
            else Balance.from_rao(_result.value)
        )

    def total_stake(self, block: Optional[int] = None) -> Optional[Balance]:
        """
        Retrieves the total amount of TAO staked on the Bittensor network as of a specific blockchain block.
        This represents the cumulative stake across all neurons in the network, indicating the overall level
        of participation and investment by the network's participants.

        Args:
            block (Optional[int], optional): The blockchain block number at which to perform the query.

        Returns:
            Balance: The total amount of TAO staked on the network, represented as a Balance object.

        The total stake is an important metric for understanding the network's security, governance dynamics,
        and the level of commitment by its participants. It is also a critical factor in the network's
        consensus and incentive mechanisms.
        """
        _result = self.query_subtensor("TotalStake", block)
        return (
            None
            if getattr(_result, "value", None) is None
            else Balance.from_rao(_result.value)
        )

    def serving_rate_limit(
        self, netuid: int, block: Optional[int] = None
    ) -> Optional[int]:
        """
        Retrieves the serving rate limit for a specific subnet within the Bittensor network.
        This rate limit determines how often you can change your node's IP address on the blockchain. Expressed in
        number of blocks. Applies to both subnet validator and subnet miner nodes. Used when you move your node to a new
        machine.

        Args:
            netuid (int): The unique identifier of the subnet.
            block (Optional[int], optional): The blockchain block number at which to perform the query.

        Returns:
            Optional[int]: The serving rate limit of the subnet if it exists, ``None`` otherwise.

        The serving rate limit is a crucial parameter for maintaining network efficiency and preventing
        overuse of resources by individual neurons. It helps ensure a balanced distribution of service
        requests across the network.
        """
        call = self._get_hyperparameter(
            param_name="ServingRateLimit", netuid=netuid, block=block
        )
        return None if call is None else int(call)

    def tx_rate_limit(self, block: Optional[int] = None) -> Optional[int]:
        """
        Retrieves the transaction rate limit for the Bittensor network as of a specific blockchain block.
        This rate limit sets the maximum number of transactions that can be processed within a given time frame.

        Args:
            block (Optional[int], optional): The blockchain block number at which to perform the query.

        Returns:
            Optional[int]: The transaction rate limit of the network, None if not available.

        The transaction rate limit is an essential parameter for ensuring the stability and scalability
        of the Bittensor network. It helps in managing network load and preventing congestion, thereby
        maintaining efficient and timely transaction processing.
        """
        _result = self.query_subtensor("TxRateLimit", block)
        return getattr(_result, "value", None)

    ######################
    # Network Parameters #
    ######################

    def subnet_exists(self, netuid: int, block: Optional[int] = None) -> bool:
        """
        Checks if a subnet with the specified unique identifier (netuid) exists within the Bittensor network.

        Args:
            netuid (int): The unique identifier of the subnet.
            block (Optional[int], optional): The blockchain block number at which to check the subnet's existence.

        Returns:
            bool: ``True`` if the subnet exists, False otherwise.

        This function is critical for verifying the presence of specific subnets in the network,
        enabling a deeper understanding of the network's structure and composition.
        """
        _result = self.query_subtensor("NetworksAdded", block, [netuid])
        return getattr(_result, "value", False)

    def get_all_subnet_netuids(self, block: Optional[int] = None) -> List[int]:
        """
        Retrieves the list of all subnet unique identifiers (netuids) currently present in the Bittensor network.

        Args:
            block (Optional[int], optional): The blockchain block number at which to retrieve the subnet netuids.

        Returns:
            List[int]: A list of subnet netuids.

        This function provides a comprehensive view of the subnets within the Bittensor network,
        offering insights into its diversity and scale.
        """
        result = self.query_map_subtensor("NetworksAdded", block)
        return (
            []
            if result is None or not hasattr(result, "records")
            else [netuid.value for netuid, exists in result if exists]
        )

    def get_total_subnets(self, block: Optional[int] = None) -> Optional[int]:
        """
        Retrieves the total number of subnets within the Bittensor network as of a specific blockchain block.

        Args:
            block (Optional[int], optional): The blockchain block number for the query.

        Returns:
            int: The total number of subnets in the network.

        Understanding the total number of subnets is essential for assessing the network's growth and
        the extent of its decentralized infrastructure.
        """
        _result = self.query_subtensor("TotalNetworks", block)
        return getattr(_result, "value", None)

    def get_subnet_modality(
        self, netuid: int, block: Optional[int] = None
    ) -> Optional[int]:
        """
        Returns the NetworkModality hyperparameter for a specific subnetwork.

        Args:
            netuid (int): The unique identifier of the subnetwork.
            block (Optional[int], optional): The block number to retrieve the parameter from. If ``None``, the latest block is used. Default is ``None``.

        Returns:
            Optional[int]: The value of the NetworkModality hyperparameter, or ``None`` if the subnetwork does not exist or the parameter is not found.
        """
        _result = self.query_subtensor("NetworkModality", block, [netuid])
        return getattr(_result, "value", None)

    def get_subnet_connection_requirement(
        self, netuid_0: int, netuid_1: int, block: Optional[int] = None
    ) -> Optional[int]:
        _result = self.query_subtensor("NetworkConnect", block, [netuid_0, netuid_1])
        return getattr(_result, "value", None)

    def get_emission_value_by_subnet(
        self, netuid: int, block: Optional[int] = None
    ) -> Optional[float]:
        """
        Retrieves the emission value of a specific subnet within the Bittensor network. The emission value
        represents the rate at which the subnet emits or distributes the network's native token (Tao).

        Args:
            netuid (int): The unique identifier of the subnet.
            block (Optional[int], optional): The blockchain block number for the query.

        Returns:
            Optional[float]: The emission value of the subnet, None if not available.

        The emission value is a critical economic parameter, influencing the incentive distribution and
        reward mechanisms within the subnet.
        """
        _result = self.query_subtensor("EmissionValues", block, [netuid])
        return (
            None
            if getattr(_result, "value", None) is None
            else Balance.from_rao(_result.value)
        )

    def get_subnet_connection_requirements(
        self, netuid: int, block: Optional[int] = None
    ) -> Dict[str, int]:
        """
        Retrieves the connection requirements for a specific subnet within the Bittensor network. This
        function provides details on the criteria that must be met for neurons to connect to the subnet.

        Args:
            netuid (int): The network UID of the subnet to query.
            block (Optional[int], optional): The blockchain block number for the query.

        Returns:
            Dict[str, int]: A dictionary detailing the connection requirements for the subnet.

        Understanding these requirements is crucial for neurons looking to participate in or interact
        with specific subnets, ensuring compliance with their connection standards.
        """
        result = self.query_map_subtensor("NetworkConnect", block, [netuid])
        return (
            {str(netuid.value): exists.value for netuid, exists in result.records}
            if result and hasattr(result, "records")
            else {}
        )

    def get_subnets(self, block: Optional[int] = None) -> List[int]:
        """
        Retrieves a list of all subnets currently active within the Bittensor network. This function
        provides an overview of the various subnets and their identifiers.

        Args:
            block (Optional[int], optional): The blockchain block number for the query.

        Returns:
            List[int]: A list of network UIDs representing each active subnet.

        This function is valuable for understanding the network's structure and the diversity of subnets
        available for neuron participation and collaboration.
        """
        result = self.query_map_subtensor("NetworksAdded", block)
        return (
            [network[0].value for network in result.records]
            if result and hasattr(result, "records")
            else []
        )

    @networking.ensure_connected
    def get_all_subnets_info(self, block: Optional[int] = None) -> List[SubnetInfo]:
        """
        Retrieves detailed information about all subnets within the Bittensor network. This function
        provides comprehensive data on each subnet, including its characteristics and operational parameters.

        Args:
            block (Optional[int], optional): The blockchain block number for the query.

        Returns:
            List[SubnetInfo]: A list of SubnetInfo objects, each containing detailed information about a subnet.

        Gaining insights into the subnets' details assists in understanding the network's composition,
        the roles of different subnets, and their unique features.
        """

        @retry(delay=1, tries=3, backoff=2, max_delay=4, logger=_logger)
        def make_substrate_call_with_retry():
            block_hash = None if block is None else self.substrate.get_block_hash(block)

            return self.substrate.rpc_request(
                method="subnetInfo_getSubnetsInfo",  # custom rpc method
                params=[block_hash] if block_hash else [],
            )

        json_body = make_substrate_call_with_retry()

        if not (result := json_body.get("result", None)):
            return []

        return SubnetInfo.list_from_vec_u8(result)

    @networking.ensure_connected
    def get_subnet_info(
        self, netuid: int, block: Optional[int] = None
    ) -> Optional[SubnetInfo]:
        """
        Retrieves detailed information about a specific subnet within the Bittensor network. This function
        provides key data on the subnet, including its operational parameters and network status.

        Args:
            netuid (int): The network UID of the subnet to query.
            block (Optional[int], optional): The blockchain block number for the query.

        Returns:
            Optional[SubnetInfo]: Detailed information about the subnet, or ``None`` if not found.

        This function is essential for neurons and stakeholders interested in the specifics of a particular
        subnet, including its governance, performance, and role within the broader network.
        """

        @retry(delay=1, tries=3, backoff=2, max_delay=4, logger=_logger)
        def make_substrate_call_with_retry():
            block_hash = None if block is None else self.substrate.get_block_hash(block)

            return self.substrate.rpc_request(
                method="subnetInfo_getSubnetInfo",  # custom rpc method
                params=[netuid, block_hash] if block_hash else [netuid],
            )

        json_body = make_substrate_call_with_retry()

        if not (result := json_body.get("result", None)):
            return None

        return SubnetInfo.from_vec_u8(result)

    def get_subnet_hyperparameters(
        self, netuid: int, block: Optional[int] = None
    ) -> Optional[Union[List, SubnetHyperparameters]]:
        """
        Retrieves the hyperparameters for a specific subnet within the Bittensor network. These hyperparameters
        define the operational settings and rules governing the subnet's behavior.

        Args:
            netuid (int): The network UID of the subnet to query.
            block (Optional[int], optional): The blockchain block number for the query.

        Returns:
            Optional[SubnetHyperparameters]: The subnet's hyperparameters, or ``None`` if not available.

        Understanding the hyperparameters is crucial for comprehending how subnets are configured and
        managed, and how they interact with the network's consensus and incentive mechanisms.
        """
        hex_bytes_result = self.query_runtime_api(
            runtime_api="SubnetInfoRuntimeApi",
            method="get_subnet_hyperparams",
            params=[netuid],
            block=block,
        )

        if hex_bytes_result is None:
            return []

        if hex_bytes_result.startswith("0x"):
            bytes_result = bytes.fromhex(hex_bytes_result[2:])
        else:
            bytes_result = bytes.fromhex(hex_bytes_result)

        return SubnetHyperparameters.from_vec_u8(bytes_result)  # type: ignore

    def get_subnet_owner(
        self, netuid: int, block: Optional[int] = None
    ) -> Optional[str]:
        """
        Retrieves the owner's address of a specific subnet within the Bittensor network. The owner is
        typically the entity responsible for the creation and maintenance of the subnet.

        Args:
            netuid (int): The network UID of the subnet to query.
            block (Optional[int], optional): The blockchain block number for the query.

        Returns:
            Optional[str]: The SS58 address of the subnet's owner, or ``None`` if not available.

        Knowing the subnet owner provides insights into the governance and operational control of the subnet,
        which can be important for decision-making and collaboration within the network.
        """
        _result = self.query_subtensor("SubnetOwner", block, [netuid])
        return getattr(_result, "value", None)

    ##############
    # Nomination #
    ##############
    def is_hotkey_delegate(self, hotkey_ss58: str, block: Optional[int] = None) -> bool:
        """
        Determines whether a given hotkey (public key) is a delegate on the Bittensor network. This function
        checks if the neuron associated with the hotkey is part of the network's delegation system.

        Args:
            hotkey_ss58 (str): The SS58 address of the neuron's hotkey.
            block (Optional[int], optional): The blockchain block number for the query.

        Returns:
            bool: ``True`` if the hotkey is a delegate, ``False`` otherwise.

        Being a delegate is a significant status within the Bittensor network, indicating a neuron's
        involvement in consensus and governance processes.
        """
        return hotkey_ss58 in [
            info.hotkey_ss58 for info in self.get_delegates(block=block)
        ]

    def get_delegate_take(
        self, hotkey_ss58: str, block: Optional[int] = None
    ) -> Optional[float]:
        """
        Retrieves the delegate 'take' percentage for a neuron identified by its hotkey. The 'take'
        represents the percentage of rewards that the delegate claims from its nominators' stakes.

        Args:
            hotkey_ss58 (str): The ``SS58`` address of the neuron's hotkey.
            block (Optional[int], optional): The blockchain block number for the query.

        Returns:
            Optional[float]: The delegate take percentage, None if not available.

        The delegate take is a critical parameter in the network's incentive structure, influencing
        the distribution of rewards among neurons and their nominators.
        """
        _result = self.query_subtensor("Delegates", block, [hotkey_ss58])
        return (
            None
            if getattr(_result, "value", None) is None
            else U16_NORMALIZED_FLOAT(_result.value)
        )

    def get_nominators_for_hotkey(
        self, hotkey_ss58: str, block: Optional[int] = None
    ) -> Union[List[Tuple[str, Balance]], int]:
        """
        Retrieves a list of nominators and their stakes for a neuron identified by its hotkey.
        Nominators are neurons that stake their tokens on a delegate to support its operations.

        Args:
            hotkey_ss58 (str): The ``SS58`` address of the neuron's hotkey.
            block (Optional[int], optional): The blockchain block number for the query.

        Returns:
           Union[List[Tuple[str, Balance]], int]: A list of tuples containing each nominator's address and staked amount or 0.

        This function provides insights into the neuron's support network within the Bittensor ecosystem,
        indicating its trust and collaboration relationships.
        """
        result = self.query_map_subtensor("Stake", block, [hotkey_ss58])
        return (
            [(record[0].value, record[1].value) for record in result.records]
            if result and hasattr(result, "records")
            else 0
        )

    @networking.ensure_connected
    def get_delegate_by_hotkey(
        self, hotkey_ss58: str, block: Optional[int] = None
    ) -> Optional[DelegateInfo]:
        """
        Retrieves detailed information about a delegate neuron based on its hotkey. This function provides
        a comprehensive view of the delegate's status, including its stakes, nominators, and reward distribution.

        Args:
            hotkey_ss58 (str): The ``SS58`` address of the delegate's hotkey.
            block (Optional[int], optional): The blockchain block number for the query.

        Returns:
            Optional[DelegateInfo]: Detailed information about the delegate neuron, ``None`` if not found.

        This function is essential for understanding the roles and influence of delegate neurons within
        the Bittensor network's consensus and governance structures.
        """

        @retry(delay=1, tries=3, backoff=2, max_delay=4, logger=_logger)
        def make_substrate_call_with_retry(encoded_hotkey_: List[int]):
            block_hash = None if block is None else self.substrate.get_block_hash(block)

            return self.substrate.rpc_request(
                method="delegateInfo_getDelegate",  # custom rpc method
                params=(
                    [encoded_hotkey_, block_hash] if block_hash else [encoded_hotkey_]
                ),
            )

        encoded_hotkey = ss58_to_vec_u8(hotkey_ss58)
        json_body = make_substrate_call_with_retry(encoded_hotkey)

        if not (result := json_body.get("result", None)):
            return None

        return DelegateInfo.from_vec_u8(result)

    @networking.ensure_connected
    def get_delegates_lite(self, block: Optional[int] = None) -> List[DelegateInfoLite]:
        """
        Retrieves a lighter list of all delegate neurons within the Bittensor network. This function provides an
        overview of the neurons that are actively involved in the network's delegation system.

        Analyzing the delegate population offers insights into the network's governance dynamics and the distribution
        of trust and responsibility among participating neurons.

        This is a lighter version of :func:`get_delegates`.

        Args:
            block (Optional[int], optional): The blockchain block number for the query.

        Returns:
            List[DelegateInfoLite]: A list of ``DelegateInfoLite`` objects detailing each delegate's characteristics.

        """

        @retry(delay=1, tries=3, backoff=2, max_delay=4, logger=_logger)
        def make_substrate_call_with_retry():
            block_hash = None if block is None else self.substrate.get_block_hash(block)

            return self.substrate.rpc_request(
                method="delegateInfo_getDelegatesLite",  # custom rpc method
                params=[block_hash] if block_hash else [],
            )

        json_body = make_substrate_call_with_retry()

        if not (result := json_body.get("result", None)):
            return []

        return [DelegateInfoLite(**d) for d in result]

    @networking.ensure_connected
    def get_delegates(self, block: Optional[int] = None) -> List[DelegateInfo]:
        """
        Retrieves a list of all delegate neurons within the Bittensor network. This function provides an overview of the
        neurons that are actively involved in the network's delegation system.

        Analyzing the delegate population offers insights into the network's governance dynamics and the distribution of
        trust and responsibility among participating neurons.

        Args:
            block (Optional[int], optional): The blockchain block number for the query.

        Returns:
            List[DelegateInfo]: A list of DelegateInfo objects detailing each delegate's characteristics.

        """

        @retry(delay=1, tries=3, backoff=2, max_delay=4, logger=_logger)
        def make_substrate_call_with_retry():
            block_hash = None if block is None else self.substrate.get_block_hash(block)

            return self.substrate.rpc_request(
                method="delegateInfo_getDelegates",  # custom rpc method
                params=[block_hash] if block_hash else [],
            )

        json_body = make_substrate_call_with_retry()

        if not (result := json_body.get("result", None)):
            return []

        return DelegateInfo.list_from_vec_u8(result)

    @networking.ensure_connected
    def get_delegated(
        self, coldkey_ss58: str, block: Optional[int] = None
    ) -> List[Tuple[DelegateInfo, Balance]]:
        """
        Retrieves a list of delegates and their associated stakes for a given coldkey. This function
        identifies the delegates that a specific account has staked tokens on.

        Args:
            coldkey_ss58 (str): The ``SS58`` address of the account's coldkey.
            block (Optional[int], optional): The blockchain block number for the query.

        Returns:
            List[Tuple[DelegateInfo, Balance]]: A list of tuples, each containing a delegate's information and staked
                amount.

        This function is important for account holders to understand their stake allocations and their
        involvement in the network's delegation and consensus mechanisms.
        """

        @retry(delay=1, tries=3, backoff=2, max_delay=4, logger=_logger)
        def make_substrate_call_with_retry(encoded_coldkey_: List[int]):
            block_hash = None if block is None else self.substrate.get_block_hash(block)

            return self.substrate.rpc_request(
                method="delegateInfo_getDelegated",
                params=(
                    [block_hash, encoded_coldkey_] if block_hash else [encoded_coldkey_]
                ),
            )

        encoded_coldkey = ss58_to_vec_u8(coldkey_ss58)
        json_body = make_substrate_call_with_retry(encoded_coldkey)

        if not (result := json_body.get("result", None)):
            return []

        return DelegateInfo.delegated_list_from_vec_u8(result)

        ############################
        # Child Hotkey Information #
        ############################

    def get_childkey_take(
        self, hotkey: str, netuid: int, block: Optional[int] = None
    ) -> Optional[int]:
        """
        Get the childkey take of a hotkey on a specific network.
        Args:
        - hotkey (str): The hotkey to search for.
        - netuid (int): The netuid to search for.
        - block (Optional[int]): Optional parameter specifying the block number. Defaults to None.

        Returns:
        - Optional[int]: The value of the "ChildkeyTake" if found, or None if any error occurs.
        """
        try:
            childkey_take = self.query_subtensor(
                name="ChildkeyTake",
                block=block,
                params=[hotkey, netuid],
            )
            if childkey_take:
                return int(childkey_take.value)

        except SubstrateRequestException as e:
            print(f"Error querying ChildKeys: {e}")
            return None
        except Exception as e:
            print(f"Unexpected error in get_children: {e}")
            return None
        return None

    @networking.ensure_connected
    def get_children(self, hotkey, netuid) -> list[tuple[int, str]] | list[Any] | None:
        """
        Get the children of a hotkey on a specific network.
        Args:
            hotkey (str): The hotkey to query.
            netuid (int): The network ID.
        Returns:
            list or None: List of (proportion, child_address) tuples, or None if an error occurred.
        """
        try:
            children = self.substrate.query(
                module="SubtensorModule",
                storage_function="ChildKeys",
                params=[hotkey, netuid],
            )
            if children:
                return format_children(children)
            else:
                return []
        except SubstrateRequestException as e:
            print(f"Error querying ChildKeys: {e}")
            return None
        except Exception as e:
            print(f"Unexpected error in get_children: {e}")
            return None

    @networking.ensure_connected
    def get_parents(self, child_hotkey, netuid):
        """
        Get the parents of a child hotkey on a specific network.
        Args:
            child_hotkey (str): The child hotkey to query.
            netuid (int): The network ID.
        Returns:
            list or None: List of (proportion, parent_address) tuples, or None if an error occurred.
        """
        try:
            parents = self.substrate.query(
                module="SubtensorModule",
                storage_function="ParentKeys",
                params=[child_hotkey, netuid],
            )
            if not parents:
                print("No parents found.")
                return []

            formatted_parents = [
                format_parent(proportion, parent)
                for proportion, parent in parents
                if proportion != 0
            ]
            return formatted_parents
        except SubstrateRequestException as e:
            print(f"Error querying ParentKeys: {e}")
        except Exception as e:
            print(f"Unexpected error in get_parents: {e}")

        return None

    #####################
    # Stake Information #
    #####################

    def get_stake_info_for_coldkey(
        self, coldkey_ss58: str, block: Optional[int] = None
    ) -> Optional[List[StakeInfo]]:
        """
        Retrieves stake information associated with a specific coldkey. This function provides details
        about the stakes held by an account, including the staked amounts and associated delegates.

        Args:
            coldkey_ss58 (str): The ``SS58`` address of the account's coldkey.
            block (Optional[int], optional): The blockchain block number for the query.

        Returns:
            List[StakeInfo]: A list of StakeInfo objects detailing the stake allocations for the account.

        Stake information is vital for account holders to assess their investment and participation
        in the network's delegation and consensus processes.
        """
        encoded_coldkey = ss58_to_vec_u8(coldkey_ss58)

        hex_bytes_result = self.query_runtime_api(
            runtime_api="StakeInfoRuntimeApi",
            method="get_stake_info_for_coldkey",
            params=[encoded_coldkey],  # type: ignore
            block=block,
        )

        if hex_bytes_result is None:
            return None

        if hex_bytes_result.startswith("0x"):
            bytes_result = bytes.fromhex(hex_bytes_result[2:])
        else:
            bytes_result = bytes.fromhex(hex_bytes_result)
        # TODO: review if this is the correct type / works
        return StakeInfo.list_from_vec_u8(bytes_result)  # type: ignore

    def get_stake_info_for_coldkeys(
        self, coldkey_ss58_list: List[str], block: Optional[int] = None
    ) -> Optional[Dict[str, List[StakeInfo]]]:
        """
        Retrieves stake information for a list of coldkeys. This function aggregates stake data for multiple
        accounts, providing a collective view of their stakes and delegations.

        Args:
            coldkey_ss58_list (List[str]): A list of ``SS58`` addresses of the accounts' coldkeys.
            block (Optional[int], optional): The blockchain block number for the query.

        Returns:
            Dict[str, List[StakeInfo]]: A dictionary mapping each coldkey to a list of its StakeInfo objects.

        This function is useful for analyzing the stake distribution and delegation patterns of multiple
        accounts simultaneously, offering a broader perspective on network participation and investment strategies.
        """
        # TODO: review - ss58_to_vec_u8 returns List[int] but the runtime api expects List[List[int]]
        encoded_coldkeys = [
            ss58_to_vec_u8(coldkey_ss58) for coldkey_ss58 in coldkey_ss58_list
        ]

        hex_bytes_result = self.query_runtime_api(
            runtime_api="StakeInfoRuntimeApi",
            method="get_stake_info_for_coldkeys",
            params=[encoded_coldkeys],  # type: ignore
            block=block,
        )

        if hex_bytes_result is None:
            return None

        if hex_bytes_result.startswith("0x"):
            bytes_result = bytes.fromhex(hex_bytes_result[2:])
        else:
            bytes_result = bytes.fromhex(hex_bytes_result)

        return StakeInfo.list_of_tuple_from_vec_u8(bytes_result)  # type: ignore

    @networking.ensure_connected
    def get_minimum_required_stake(
        self,
    ) -> Balance:
        """
        Returns the minimum required stake for nominators in the Subtensor network.

        This method retries the substrate call up to three times with exponential backoff in case of failures.

        Returns:
            Balance: The minimum required stake as a Balance object.

        Raises:
            Exception: If the substrate call fails after the maximum number of retries.
        """

        @retry(delay=1, tries=3, backoff=2, max_delay=4, logger=_logger)
        def make_substrate_call_with_retry():
            return self.substrate.query(
                module="SubtensorModule", storage_function="NominatorMinRequiredStake"
            )

        result = make_substrate_call_with_retry()
        return Balance.from_rao(result.decode())

    #################################
    # Neuron information per subnet #
    #################################

    def is_hotkey_registered_any(
        self, hotkey_ss58: str, block: Optional[int] = None
    ) -> bool:
        """
        Checks if a neuron's hotkey is registered on any subnet within the Bittensor network.

        Args:
            hotkey_ss58 (str): The ``SS58`` address of the neuron's hotkey.
            block (Optional[int]): The blockchain block number at which to perform the check.

        Returns:
            bool: ``True`` if the hotkey is registered on any subnet, False otherwise.

        This function is essential for determining the network-wide presence and participation of a neuron.
        """
        return len(self.get_netuids_for_hotkey(hotkey_ss58, block)) > 0

    def is_hotkey_registered_on_subnet(
        self, hotkey_ss58: str, netuid: int, block: Optional[int] = None
    ) -> bool:
        """
        Checks if a neuron's hotkey is registered on a specific subnet within the Bittensor network.

        Args:
            hotkey_ss58 (str): The ``SS58`` address of the neuron's hotkey.
            netuid (int): The unique identifier of the subnet.
            block (Optional[int]): The blockchain block number at which to perform the check.

        Returns:
            bool: ``True`` if the hotkey is registered on the specified subnet, False otherwise.

        This function helps in assessing the participation of a neuron in a particular subnet,
        indicating its specific area of operation or influence within the network.
        """
        return self.get_uid_for_hotkey_on_subnet(hotkey_ss58, netuid, block) is not None

    def is_hotkey_registered(
        self,
        hotkey_ss58: str,
        netuid: Optional[int] = None,
        block: Optional[int] = None,
    ) -> bool:
        """
        Determines whether a given hotkey (public key) is registered in the Bittensor network, either
        globally across any subnet or specifically on a specified subnet. This function checks the registration
        status of a neuron identified by its hotkey, which is crucial for validating its participation and
        activities within the network.

        Args:
            hotkey_ss58 (str): The SS58 address of the neuron's hotkey.
            netuid (Optional[int]): The unique identifier of the subnet to check the registration. If ``None``, the
                registration is checked across all subnets.
            block (Optional[int]): The blockchain block number at which to perform the query.

        Returns:
            bool: ``True`` if the hotkey is registered in the specified context (either any subnet or a specific
                subnet), ``False`` otherwise.

        This function is important for verifying the active status of neurons in the Bittensor network. It aids
        in understanding whether a neuron is eligible to participate in network processes such as consensus,
        validation, and incentive distribution based on its registration status.
        """
        if netuid is None:
            return self.is_hotkey_registered_any(hotkey_ss58, block)
        else:
            return self.is_hotkey_registered_on_subnet(hotkey_ss58, netuid, block)

    def get_uid_for_hotkey_on_subnet(
        self, hotkey_ss58: str, netuid: int, block: Optional[int] = None
    ) -> Optional[int]:
        """
        Retrieves the unique identifier (UID) for a neuron's hotkey on a specific subnet.

        Args:
            hotkey_ss58 (str): The ``SS58`` address of the neuron's hotkey.
            netuid (int): The unique identifier of the subnet.
            block (Optional[int]): The blockchain block number for the query.

        Returns:
            Optional[int]: The UID of the neuron if it is registered on the subnet, ``None`` otherwise.

        The UID is a critical identifier within the network, linking the neuron's hotkey to its
        operational and governance activities on a particular subnet.
        """
        _result = self.query_subtensor("Uids", block, [netuid, hotkey_ss58])
        return getattr(_result, "value", None)

    def get_all_uids_for_hotkey(
        self, hotkey_ss58: str, block: Optional[int] = None
    ) -> List[int]:
        """
        Retrieves all unique identifiers (UIDs) associated with a given hotkey across different subnets
        within the Bittensor network. This function helps in identifying all the neuron instances that are
        linked to a specific hotkey.

        Args:
            hotkey_ss58 (str): The ``SS58`` address of the neuron's hotkey.
            block (Optional[int]): The blockchain block number at which to perform the query.

        Returns:
            List[int]: A list of UIDs associated with the given hotkey across various subnets.

        This function is important for tracking a neuron's presence and activities across different
        subnets within the Bittensor ecosystem.
        """
        return [
            self.get_uid_for_hotkey_on_subnet(hotkey_ss58, netuid, block) or 0
            for netuid in self.get_netuids_for_hotkey(hotkey_ss58, block)
        ]

    def get_netuids_for_hotkey(
        self, hotkey_ss58: str, block: Optional[int] = None
    ) -> List[int]:
        """
        Retrieves a list of subnet UIDs (netuids) for which a given hotkey is a member. This function
        identifies the specific subnets within the Bittensor network where the neuron associated with
        the hotkey is active.

        Args:
            hotkey_ss58 (str): The ``SS58`` address of the neuron's hotkey.
            block (Optional[int]): The blockchain block number at which to perform the query.

        Returns:
            List[int]: A list of netuids where the neuron is a member.
        """
        result = self.query_map_subtensor("IsNetworkMember", block, [hotkey_ss58])
        return (
            [record[0].value for record in result.records if record[1]]
            if result and hasattr(result, "records")
            else []
        )

    def get_neuron_for_pubkey_and_subnet(
        self, hotkey_ss58: str, netuid: int, block: Optional[int] = None
    ) -> Optional[NeuronInfo]:
        """
        Retrieves information about a neuron based on its public key (hotkey SS58 address) and the specific
        subnet UID (netuid). This function provides detailed neuron information for a particular subnet within
        the Bittensor network.

        Args:
            hotkey_ss58 (str): The ``SS58`` address of the neuron's hotkey.
            netuid (int): The unique identifier of the subnet.
            block (Optional[int]): The blockchain block number at which to perform the query.

        Returns:
            Optional[NeuronInfo]: Detailed information about the neuron if found, ``None`` otherwise.

        This function is crucial for accessing specific neuron data and understanding its status, stake,
        and other attributes within a particular subnet of the Bittensor ecosystem.
        """
        return self.neuron_for_uid(
            self.get_uid_for_hotkey_on_subnet(hotkey_ss58, netuid, block=block),
            netuid,
            block=block,
        )

    def get_all_neurons_for_pubkey(
        self, hotkey_ss58: str, block: Optional[int] = None
    ) -> List[NeuronInfo]:
        """
        Retrieves information about all neuron instances associated with a given public key (hotkey ``SS58``
        address) across different subnets of the Bittensor network. This function aggregates neuron data
        from various subnets to provide a comprehensive view of a neuron's presence and status within the network.

        Args:
            hotkey_ss58 (str): The ``SS58`` address of the neuron's hotkey.
            block (Optional[int]): The blockchain block number for the query.

        Returns:
            List[NeuronInfo]: A list of NeuronInfo objects detailing the neuron's presence across various subnets.

        This function is valuable for analyzing a neuron's overall participation, influence, and
        contributions across the Bittensor network.
        """
        netuids = self.get_netuids_for_hotkey(hotkey_ss58, block)
        uids = [self.get_uid_for_hotkey_on_subnet(hotkey_ss58, net) for net in netuids]
        return [self.neuron_for_uid(uid, net) for uid, net in list(zip(uids, netuids))]

    def neuron_has_validator_permit(
        self, uid: int, netuid: int, block: Optional[int] = None
    ) -> Optional[bool]:
        """
        Checks if a neuron, identified by its unique identifier (UID), has a validator permit on a specific
        subnet within the Bittensor network. This function determines whether the neuron is authorized to
        participate in validation processes on the subnet.

        Args:
            uid (int): The unique identifier of the neuron.
            netuid (int): The unique identifier of the subnet.
            block (Optional[int]): The blockchain block number for the query.

        Returns:
            Optional[bool]: ``True`` if the neuron has a validator permit, False otherwise.

        This function is essential for understanding a neuron's role and capabilities within a specific
        subnet, particularly regarding its involvement in network validation and governance.
        """
        _result = self.query_subtensor("ValidatorPermit", block, [netuid, uid])
        return getattr(_result, "value", None)

    def neuron_for_wallet(
        self, wallet: "bittensor.wallet", netuid: int, block: Optional[int] = None
    ) -> Optional[NeuronInfo]:
        """
        Retrieves information about a neuron associated with a given wallet on a specific subnet.
        This function provides detailed data about the neuron's status, stake, and activities based on
        the wallet's hotkey address.

        Args:
            wallet (bittensor.wallet): The wallet associated with the neuron.
            netuid (int): The unique identifier of the subnet.
            block (Optional[int]): The blockchain block number at which to perform the query.

        Returns:
            Optional[NeuronInfo]: Detailed information about the neuron if found, ``None`` otherwise.

        This function is important for wallet owners to understand and manage their neuron's presence
        and activities within a particular subnet of the Bittensor network.
        """
        return self.get_neuron_for_pubkey_and_subnet(
            wallet.hotkey.ss58_address, netuid=netuid, block=block
        )

    @networking.ensure_connected
    def neuron_for_uid(
        self, uid: Optional[int], netuid: int, block: Optional[int] = None
    ) -> NeuronInfo:
        """
        Retrieves detailed information about a specific neuron identified by its unique identifier (UID)
        within a specified subnet (netuid) of the Bittensor network. This function provides a comprehensive
        view of a neuron's attributes, including its stake, rank, and operational status.

        Args:
            uid (int): The unique identifier of the neuron.
            netuid (int): The unique identifier of the subnet.
            block (Optional[int], optional): The blockchain block number for the query.

        Returns:
            NeuronInfo: Detailed information about the neuron if found, ``None`` otherwise.

        This function is crucial for analyzing individual neurons' contributions and status within a specific
        subnet, offering insights into their roles in the network's consensus and validation mechanisms.
        """
        if uid is None:
            return NeuronInfo.get_null_neuron()

        @retry(delay=1, tries=3, backoff=2, max_delay=4, logger=_logger)
        def make_substrate_call_with_retry():
            block_hash = None if block is None else self.substrate.get_block_hash(block)
            params = [netuid, uid]
            if block_hash:
                params = params + [block_hash]
            return self.substrate.rpc_request(
                method="neuronInfo_getNeuron",
                params=params,  # custom rpc method
            )

        json_body = make_substrate_call_with_retry()

        if not (result := json_body.get("result", None)):
            return NeuronInfo.get_null_neuron()

        return NeuronInfo.from_vec_u8(result)

    def neurons(self, netuid: int, block: Optional[int] = None) -> List[NeuronInfo]:
        """
        Retrieves a list of all neurons within a specified subnet of the Bittensor network. This function
        provides a snapshot of the subnet's neuron population, including each neuron's attributes and network
        interactions.

        Args:
            netuid (int): The unique identifier of the subnet.
            block (Optional[int], optional): The blockchain block number for the query.

        Returns:
            List[NeuronInfo]: A list of NeuronInfo objects detailing each neuron's characteristics in the subnet.

        Understanding the distribution and status of neurons within a subnet is key to comprehending the
        network's decentralized structure and the dynamics of its consensus and governance processes.
        """
        neurons_lite = self.neurons_lite(netuid=netuid, block=block)
        weights = self.weights(block=block, netuid=netuid)
        bonds = self.bonds(block=block, netuid=netuid)

        weights_as_dict = {uid: w for uid, w in weights}
        bonds_as_dict = {uid: b for uid, b in bonds}

        neurons = [
            NeuronInfo.from_weights_bonds_and_neuron_lite(
                neuron_lite, weights_as_dict, bonds_as_dict
            )
            for neuron_lite in neurons_lite
        ]

        return neurons

    def neuron_for_uid_lite(
        self, uid: int, netuid: int, block: Optional[int] = None
    ) -> Optional[NeuronInfoLite]:
        """
        Retrieves a lightweight version of information about a neuron in a specific subnet, identified by
        its UID. The 'lite' version focuses on essential attributes such as stake and network activity.

        Args:
            uid (int): The unique identifier of the neuron.
            netuid (int): The unique identifier of the subnet.
            block (Optional[int], optional): The blockchain block number for the query.

        Returns:
            Optional[NeuronInfoLite]: A simplified version of neuron information if found, ``None`` otherwise.

        This function is useful for quick and efficient analyses of neuron status and activities within a
        subnet without the need for comprehensive data retrieval.
        """
        if uid is None:
            return NeuronInfoLite.get_null_neuron()

        hex_bytes_result = self.query_runtime_api(
            runtime_api="NeuronInfoRuntimeApi",
            method="get_neuron_lite",
            params={
                "netuid": netuid,
                "uid": uid,
            },
            block=block,
        )

        if hex_bytes_result is None:
            return NeuronInfoLite.get_null_neuron()

        if hex_bytes_result.startswith("0x"):
            bytes_result = bytes.fromhex(hex_bytes_result[2:])
        else:
            bytes_result = bytes.fromhex(hex_bytes_result)

        return NeuronInfoLite.from_vec_u8(bytes_result)  # type: ignore

    def neurons_lite(
        self, netuid: int, block: Optional[int] = None
    ) -> List[NeuronInfoLite]:
        """
        Retrieves a list of neurons in a 'lite' format from a specific subnet of the Bittensor network.
        This function provides a streamlined view of the neurons, focusing on key attributes such as stake
        and network participation.

        Args:
            netuid (int): The unique identifier of the subnet.
            block (Optional[int], optional): The blockchain block number for the query.

        Returns:
            List[NeuronInfoLite]: A list of simplified neuron information for the subnet.

        This function offers a quick overview of the neuron population within a subnet, facilitating
        efficient analysis of the network's decentralized structure and neuron dynamics.
        """
        hex_bytes_result = self.query_runtime_api(
            runtime_api="NeuronInfoRuntimeApi",
            method="get_neurons_lite",
            params=[netuid],
            block=block,
        )

        if hex_bytes_result is None:
            return []

        if hex_bytes_result.startswith("0x"):
            bytes_result = bytes.fromhex(hex_bytes_result[2:])
        else:
            bytes_result = bytes.fromhex(hex_bytes_result)

        return NeuronInfoLite.list_from_vec_u8(bytes_result)  # type: ignore

    def metagraph(
        self,
        netuid: int,
        lite: bool = True,
        block: Optional[int] = None,
    ) -> "bittensor.metagraph":  # type: ignore
        """
        Returns a synced metagraph for a specified subnet within the Bittensor network. The metagraph
        represents the network's structure, including neuron connections and interactions.

        Args:
            netuid (int): The network UID of the subnet to query.
            lite (bool, default=True): If true, returns a metagraph using a lightweight sync (no weights, no bonds).
            block (Optional[int]): Block number for synchronization, or ``None`` for the latest block.

        Returns:
            bittensor.Metagraph: The metagraph representing the subnet's structure and neuron relationships.

        The metagraph is an essential tool for understanding the topology and dynamics of the Bittensor
        network's decentralized architecture, particularly in relation to neuron interconnectivity and consensus
            processes.
        """
        metagraph_ = bittensor.metagraph(
            network=self.network, netuid=netuid, lite=lite, sync=False
        )
        metagraph_.sync(block=block, lite=lite, subtensor=self)

        return metagraph_

    def incentive(self, netuid: int, block: Optional[int] = None) -> List[int]:
        """
        Retrieves the list of incentives for neurons within a specific subnet of the Bittensor network.
        This function provides insights into the reward distribution mechanisms and the incentives allocated
        to each neuron based on their contributions and activities.

        Args:
            netuid (int): The network UID of the subnet to query.
            block (Optional[int]): The blockchain block number for the query.

        Returns:
            List[int]: The list of incentives for neurons within the subnet, indexed by UID.

        Understanding the incentive structure is crucial for analyzing the network's economic model and
        the motivational drivers for neuron participation and collaboration.
        """
        i_map = []
        i_map_encoded = self.query_map_subtensor(name="Incentive", block=block)
        if i_map_encoded.records:
            for netuid_, incentives_map in i_map_encoded:
                if netuid_ == netuid:
                    i_map = incentives_map.serialize()
                    break

        return i_map

    def weights(
        self, netuid: int, block: Optional[int] = None
    ) -> List[Tuple[int, List[Tuple[int, int]]]]:
        """
        Retrieves the weight distribution set by neurons within a specific subnet of the Bittensor network.
        This function maps each neuron's UID to the weights it assigns to other neurons, reflecting the
        network's trust and value assignment mechanisms.

        Args:
            netuid (int): The network UID of the subnet to query.
            block (Optional[int]): The blockchain block number for the query.

        Returns:
            List[Tuple[int, List[Tuple[int, int]]]]: A list of tuples mapping each neuron's UID to its assigned weights.

        The weight distribution is a key factor in the network's consensus algorithm and the ranking of neurons,
        influencing their influence and reward allocation within the subnet.
        """
        w_map = []
        w_map_encoded = self.query_map_subtensor(
            name="Weights", block=block, params=[netuid]
        )
        if w_map_encoded.records:
            for uid, w in w_map_encoded:
                w_map.append((uid.serialize(), w.serialize()))

        return w_map

    def bonds(
        self, netuid: int, block: Optional[int] = None
    ) -> List[Tuple[int, List[Tuple[int, int]]]]:
        """
        Retrieves the bond distribution set by neurons within a specific subnet of the Bittensor network.
        Bonds represent the investments or commitments made by neurons in one another, indicating a level
        of trust and perceived value. This bonding mechanism is integral to the network's market-based approach
        to measuring and rewarding machine intelligence.

        Args:
            netuid (int): The network UID of the subnet to query.
            block (Optional[int]): The blockchain block number for the query.

        Returns:
            List[Tuple[int, List[Tuple[int, int]]]]: A list of tuples mapping each neuron's UID to its bonds with other
                neurons.

        Understanding bond distributions is crucial for analyzing the trust dynamics and market behavior
        within the subnet. It reflects how neurons recognize and invest in each other's intelligence and
        contributions, supporting diverse and niche systems within the Bittensor ecosystem.
        """
        b_map = []
        b_map_encoded = self.query_map_subtensor(
            name="Bonds", block=block, params=[netuid]
        )
        if b_map_encoded.records:
            for uid, b in b_map_encoded:
                b_map.append((uid.serialize(), b.serialize()))

        return b_map

    def get_subnet_burn_cost(self, block: Optional[int] = None) -> Optional[str]:
        """
        Retrieves the burn cost for registering a new subnet within the Bittensor network. This cost
        represents the amount of Tao that needs to be locked or burned to establish a new subnet.

        Args:
            block (Optional[int]): The blockchain block number for the query.

        Returns:
            int: The burn cost for subnet registration.

        The subnet burn cost is an important economic parameter, reflecting the network's mechanisms for
        controlling the proliferation of subnets and ensuring their commitment to the network's long-term viability.
        """
        lock_cost = self.query_runtime_api(
            runtime_api="SubnetRegistrationRuntimeApi",
            method="get_network_registration_cost",
            params=[],
            block=block,
        )

        if lock_cost is None:
            return None

        return lock_cost

    ##############
    # Extrinsics #
    ##############

    @networking.ensure_connected
    def _do_delegation(
        self,
        wallet: "bittensor.wallet",
        delegate_ss58: str,
        amount: "Balance",
        wait_for_inclusion: bool = True,
        wait_for_finalization: bool = False,
    ) -> bool:
        """
        Delegates a specified amount of stake to a delegate's hotkey.

        This method sends a transaction to add stake to a delegate's hotkey and retries the call up to three times
        with exponential backoff in case of failures.

        Args:
            wallet (bittensor.wallet): The wallet from which the stake will be delegated.
            delegate_ss58 (str): The SS58 address of the delegate's hotkey.
            amount (Balance): The amount of stake to be delegated.
            wait_for_inclusion (bool, optional): Whether to wait for the transaction to be included in a block. Default is ``True``.
            wait_for_finalization (bool, optional): Whether to wait for the transaction to be finalized. Default is ``False``.

        Returns:
            bool: ``True`` if the delegation is successful, ``False`` otherwise.
        """

        @retry(delay=1, tries=3, backoff=2, max_delay=4, logger=_logger)
        def make_substrate_call_with_retry():
            call = self.substrate.compose_call(
                call_module="SubtensorModule",
                call_function="add_stake",
                call_params={"hotkey": delegate_ss58, "amount_staked": amount.rao},
            )
            extrinsic = self.substrate.create_signed_extrinsic(
                call=call, keypair=wallet.coldkey
            )
            response = self.substrate.submit_extrinsic(
                extrinsic,
                wait_for_inclusion=wait_for_inclusion,
                wait_for_finalization=wait_for_finalization,
            )
            # We only wait here if we expect finalization.
            if not wait_for_finalization and not wait_for_inclusion:
                return True
            response.process_events()
            if response.is_success:
                return True
            else:
                raise StakeError(format_error_message(response.error_message))

        return make_substrate_call_with_retry()

    @networking.ensure_connected
    def _do_undelegation(
        self,
        wallet: "bittensor.wallet",
        delegate_ss58: str,
        amount: "Balance",
        wait_for_inclusion: bool = True,
        wait_for_finalization: bool = False,
    ) -> bool:
        """
        Removes a specified amount of stake from a delegate's hotkey.

        This method sends a transaction to remove stake from a delegate's hotkey and retries the call up to three times
        with exponential backoff in case of failures.

        Args:
            wallet (bittensor.wallet): The wallet from which the stake will be removed.
            delegate_ss58 (str): The SS58 address of the delegate's hotkey.
            amount (Balance): The amount of stake to be removed.
            wait_for_inclusion (bool, optional): Whether to wait for the transaction to be included in a block. Default is ``True``.
            wait_for_finalization (bool, optional): Whether to wait for the transaction to be finalized. Default is ``False``.

        Returns:
            bool: ``True`` if the undelegation is successful, ``False`` otherwise.
        """

        @retry(delay=1, tries=3, backoff=2, max_delay=4, logger=_logger)
        def make_substrate_call_with_retry():
            call = self.substrate.compose_call(
                call_module="SubtensorModule",
                call_function="remove_stake",
                call_params={
                    "hotkey": delegate_ss58,
                    "amount_unstaked": amount.rao,
                },
            )
            extrinsic = self.substrate.create_signed_extrinsic(
                call=call, keypair=wallet.coldkey
            )
            response = self.substrate.submit_extrinsic(
                extrinsic,
                wait_for_inclusion=wait_for_inclusion,
                wait_for_finalization=wait_for_finalization,
            )
            # We only wait here if we expect finalization.
            if not wait_for_finalization and not wait_for_inclusion:
                return True
            response.process_events()
            if response.is_success:
                return True
            else:
                raise StakeError(format_error_message(response.error_message))

        return make_substrate_call_with_retry()

    @networking.ensure_connected
    def _do_nominate(
        self,
        wallet: "bittensor.wallet",
        wait_for_inclusion: bool = True,
        wait_for_finalization: bool = False,
    ) -> bool:
        """
        Nominates the wallet's hotkey to become a delegate.

        This method sends a transaction to nominate the wallet's hotkey to become a delegate and retries the call up to
        three times with exponential backoff in case of failures.

        Args:
            wallet (bittensor.wallet): The wallet whose hotkey will be nominated.
            wait_for_inclusion (bool, optional): Whether to wait for the transaction to be included in a block. Default is ``True``.
            wait_for_finalization (bool, optional): Whether to wait for the transaction to be finalized. Default is ``False``.

        Returns:
            bool: ``True`` if the nomination is successful, ``False`` otherwise.
        """

        @retry(delay=1, tries=3, backoff=2, max_delay=4, logger=_logger)
        def make_substrate_call_with_retry():
            call = self.substrate.compose_call(
                call_module="SubtensorModule",
                call_function="become_delegate",
                call_params={"hotkey": wallet.hotkey.ss58_address},
            )
            extrinsic = self.substrate.create_signed_extrinsic(
                call=call, keypair=wallet.coldkey
            )  # sign with coldkey
            response = self.substrate.submit_extrinsic(
                extrinsic,
                wait_for_inclusion=wait_for_inclusion,
                wait_for_finalization=wait_for_finalization,
            )
            # We only wait here if we expect finalization.
            if not wait_for_finalization and not wait_for_inclusion:
                return True
            response.process_events()
            if response.is_success:
                return True
            else:
                raise NominationError(format_error_message(response.error_message))

        return make_substrate_call_with_retry()

    @networking.ensure_connected
    def _do_increase_take(
        self,
        wallet: "bittensor.wallet",
        hotkey_ss58: str,
        take: int,
        wait_for_inclusion: bool = True,
        wait_for_finalization: bool = False,
    ) -> bool:
        """
        Increases the take rate for a delegate's hotkey.

        This method sends a transaction to increase the take rate for a delegate's hotkey and retries the call up to
        three times with exponential backoff in case of failures.

        Args:
            wallet (bittensor.wallet): The wallet from which the transaction will be signed.
            hotkey_ss58 (str): The SS58 address of the delegate's hotkey.
            take (int): The new take rate to be set.
            wait_for_inclusion (bool, optional): Whether to wait for the transaction to be included in a block. Default is ``True``.
            wait_for_finalization (bool, optional): Whether to wait for the transaction to be finalized. Default is ``False``.

        Returns:
            bool: ``True`` if the take rate increase is successful, ``False`` otherwise.
        """

        @retry(delay=1, tries=3, backoff=2, max_delay=4)
        def make_substrate_call_with_retry():
            with self.substrate as substrate:
                call = substrate.compose_call(
                    call_module="SubtensorModule",
                    call_function="increase_take",
                    call_params={
                        "hotkey": hotkey_ss58,
                        "take": take,
                    },
                )
                extrinsic = substrate.create_signed_extrinsic(
                    call=call, keypair=wallet.coldkey
                )  # sign with coldkey
                response = substrate.submit_extrinsic(
                    extrinsic,
                    wait_for_inclusion=wait_for_inclusion,
                    wait_for_finalization=wait_for_finalization,
                )
                # We only wait here if we expect finalization.
                if not wait_for_finalization and not wait_for_inclusion:
                    return True
                response.process_events()
                if response.is_success:
                    return True
                else:
                    raise TakeError(format_error_message(response.error_message))

        return make_substrate_call_with_retry()

    @networking.ensure_connected
    def _do_decrease_take(
        self,
        wallet: "bittensor.wallet",
        hotkey_ss58: str,
        take: int,
        wait_for_inclusion: bool = True,
        wait_for_finalization: bool = False,
    ) -> bool:
        """
        Decreases the take rate for a delegate's hotkey.

        This method sends a transaction to decrease the take rate for a delegate's hotkey and retries the call up to
        three times with exponential backoff in case of failures.

        Args:
            wallet (bittensor.wallet): The wallet from which the transaction will be signed.
            hotkey_ss58 (str): The SS58 address of the delegate's hotkey.
            take (int): The new take rate to be set.
            wait_for_inclusion (bool, optional): Whether to wait for the transaction to be included in a block. Default is ``True``.
            wait_for_finalization (bool, optional): Whether to wait for the transaction to be finalized. Default is ``False``.

        Returns:
            bool: ``True`` if the take rate decrease is successful, ``False`` otherwise.
        """

        @retry(delay=1, tries=3, backoff=2, max_delay=4)
        def make_substrate_call_with_retry():
            with self.substrate as substrate:
                call = substrate.compose_call(
                    call_module="SubtensorModule",
                    call_function="decrease_take",
                    call_params={
                        "hotkey": hotkey_ss58,
                        "take": take,
                    },
                )
                extrinsic = substrate.create_signed_extrinsic(
                    call=call, keypair=wallet.coldkey
                )  # sign with coldkey
                response = substrate.submit_extrinsic(
                    extrinsic,
                    wait_for_inclusion=wait_for_inclusion,
                    wait_for_finalization=wait_for_finalization,
                )
                # We only wait here if we expect finalization.
                if not wait_for_finalization and not wait_for_inclusion:
                    return True
                response.process_events()
                if response.is_success:
                    return True
                else:
                    raise TakeError(format_error_message(response.error_message))

        return make_substrate_call_with_retry()

    ##########
    # Legacy #
    ##########

    @networking.ensure_connected
    def get_balance(self, address: str, block: Optional[int] = None) -> Balance:
        """
        Retrieves the token balance of a specific address within the Bittensor network. This function queries
        the blockchain to determine the amount of Tao held by a given account.

        Args:
            address (str): The Substrate address in ``ss58`` format.
            block (int, optional): The blockchain block number at which to perform the query.

        Returns:
            Balance: The account balance at the specified block, represented as a Balance object.

        This function is important for monitoring account holdings and managing financial transactions
        within the Bittensor ecosystem. It helps in assessing the economic status and capacity of network participants.
        """
        try:

            @retry(delay=1, tries=3, backoff=2, max_delay=4, logger=_logger)
            def make_substrate_call_with_retry():
                return self.substrate.query(
                    module="System",
                    storage_function="Account",
                    params=[address],
                    block_hash=(
                        None if block is None else self.substrate.get_block_hash(block)
                    ),
                )

            result = make_substrate_call_with_retry()
        except RemainingScaleBytesNotEmptyException:
            _logger.error(
                "Received a corrupted message. This likely points to an error with the network or subnet."
            )
            return Balance(1000)
        return Balance(result.value["data"]["free"])

    @networking.ensure_connected
    def get_current_block(self) -> int:
        """
        Returns the current block number on the Bittensor blockchain. This function provides the latest block
        number, indicating the most recent state of the blockchain.

        Returns:
            int: The current chain block number.

        Knowing the current block number is essential for querying real-time data and performing time-sensitive
        operations on the blockchain. It serves as a reference point for network activities and data synchronization.
        """

        @retry(delay=1, tries=3, backoff=2, max_delay=4, logger=_logger)
        def make_substrate_call_with_retry():
            return self.substrate.get_block_number(None)  # type: ignore

        return make_substrate_call_with_retry()

    @networking.ensure_connected
    def get_balances(self, block: Optional[int] = None) -> Dict[str, Balance]:
        """
        Retrieves the token balances of all accounts within the Bittensor network as of a specific blockchain block.
        This function provides a comprehensive view of the token distribution among different accounts.

        Args:
            block (int, optional): The blockchain block number at which to perform the query.

        Returns:
            Dict[str, Balance]: A dictionary mapping each account's ``ss58`` address to its balance.

        This function is valuable for analyzing the overall economic landscape of the Bittensor network,
        including the distribution of financial resources and the financial status of network participants.
        """

        @retry(delay=1, tries=3, backoff=2, max_delay=4, logger=_logger)
        def make_substrate_call_with_retry():
            return self.substrate.query_map(
                module="System",
                storage_function="Account",
                block_hash=(
                    None if block is None else self.substrate.get_block_hash(block)
                ),
            )

        result = make_substrate_call_with_retry()
        return_dict = {}
        for r in result:
            bal = Balance(int(r[1]["data"]["free"].value))
            return_dict[r[0].value] = bal
        return return_dict

    # TODO: check with the team if this is used anywhere externally. not in bittensor
    @staticmethod
    def _null_neuron() -> NeuronInfo:
        neuron = NeuronInfo(
            uid=0,
            netuid=0,
            active=0,
            stake=Balance(0),
            rank=0,
            emission=0,
            incentive=0,
            consensus=0,
            trust=0,
            validator_trust=0,
            dividends=0,
            last_update=0,
            validator_permit=False,
            weights=[],
            bonds=[],
            prometheus_info=None,
            axon_info=None,
            is_null=True,
            coldkey="000000000000000000000000000000000000000000000000",
            hotkey="000000000000000000000000000000000000000000000000",
        )  # type: ignore
        return neuron

    @networking.ensure_connected
    def get_block_hash(self, block_id: int) -> str:
        """
        Retrieves the hash of a specific block on the Bittensor blockchain. The block hash is a unique
        identifier representing the cryptographic hash of the block's content, ensuring its integrity and
        immutability.

        Args:
            block_id (int): The block number for which the hash is to be retrieved.

        Returns:
            str: The cryptographic hash of the specified block.

        The block hash is a fundamental aspect of blockchain technology, providing a secure reference to
        each block's data. It is crucial for verifying transactions, ensuring data consistency, and
        maintaining the trustworthiness of the blockchain.
        """
        return self.substrate.get_block_hash(block_id=block_id)

    def get_error_info_by_index(self, error_index: int) -> Tuple[str, str]:
        """
        Returns the error name and description from the Subtensor error list.

        Args:
            error_index (int): The index of the error to retrieve.

        Returns:
            Tuple[str, str]: A tuple containing the error name and description from substrate metadata. If the error index is not found, returns ("Unknown Error", "") and logs a warning.
        """
        unknown_error = ("Unknown Error", "")

        if not self._subtensor_errors:
            self._subtensor_errors = get_subtensor_errors(self.substrate)

        name, description = self._subtensor_errors.get(str(error_index), unknown_error)

        if name == unknown_error[0]:
            _logger.warning(
                f"Subtensor returned an error with an unknown index: {error_index}"
            )

        return name, description


# TODO: remove this after fully migrate `bittensor.subtensor` to `bittensor.Subtensor` in `bittensor/__init__.py`
subtensor = Subtensor<|MERGE_RESOLUTION|>--- conflicted
+++ resolved
@@ -21,8 +21,6 @@
 blockchain, facilitating a range of operations essential for the decentralized machine learning network.
 """
 
-from __future__ import annotations
-
 import argparse
 import copy
 import socket
@@ -57,17 +55,13 @@
     IPInfo,
     custom_rpc_type_registry,
 )
-<<<<<<< HEAD
 from .commands.utils import DelegatesDetails
-from .errors import IdentityError, NominationError, StakeError, TakeError
-=======
 from .errors import (
     IdentityError,
     NominationError,
     StakeError,
     TakeError,
 )
->>>>>>> 7d6bcadd
 from .extrinsics.commit_weights import (
     commit_weights_extrinsic,
     reveal_weights_extrinsic,
