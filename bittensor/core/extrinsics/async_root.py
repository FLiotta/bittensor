--- conflicted
+++ resolved
@@ -45,27 +45,17 @@
 
 async def root_register_extrinsic(
     subtensor: "AsyncSubtensor",
-<<<<<<< HEAD
     wallet: "Wallet",
-=======
-    wallet: Wallet,
     netuid: int,
->>>>>>> d424cd16
     wait_for_inclusion: bool = True,
     wait_for_finalization: bool = True,
 ) -> bool:
     """Registers the wallet to root network.
 
-<<<<<<< HEAD
-    Args:
-        subtensor (bittensor.core.async_subtensor.AsyncSubtensor): The AsyncSubtensor object
-        wallet (bittensor_wallet.Wallet): Bittensor wallet object.
-=======
     Arguments:
         subtensor (bittensor.core.async_subtensor.AsyncSubtensor): The AsyncSubtensor object
         wallet (bittensor_wallet.Wallet): Bittensor wallet object.
         netuid (int): Subnet uid.
->>>>>>> d424cd16
         wait_for_inclusion (bool): If set, waits for the extrinsic to enter a block before returning `True`, or returns `False` if the extrinsic fails to enter the block within the timeout.
         wait_for_finalization (bool): If set, waits for the extrinsic to be finalized on the chain before returning `True`, or returns `False` if the extrinsic fails to be finalized within the timeout.
 
@@ -138,11 +128,7 @@
 ) -> bool:
     """Sets the given weights and values on chain for wallet hotkey account.
 
-<<<<<<< HEAD
-    Args:
-=======
     Arguments:
->>>>>>> d424cd16
         subtensor (bittensor.core.async_subtensor.AsyncSubtensor): The AsyncSubtensor object
         wallet (bittensor_wallet.Wallet): Bittensor wallet object.
         netuids (Union[NDArray[np.int64], list[int]]): The `netuid` of the subnet to set weights for.
