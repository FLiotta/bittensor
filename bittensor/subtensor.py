--- conflicted
+++ resolved
@@ -127,24 +127,6 @@
 
 KEY_NONCE: Dict[str, int] = {}
 
-<<<<<<< HEAD
-#######
-# Monkey patch in caching the convert_type_string method
-#######
-if hasattr(RuntimeConfiguration, "convert_type_string"):
-    original_convert_type_string = RuntimeConfiguration.convert_type_string
-
-    @functools.lru_cache(maxsize=None)
-    def convert_type_string(_, name):
-        return original_convert_type_string(name)
-
-    RuntimeConfiguration.convert_type_string = convert_type_string
-
-
-#######
-
-=======
->>>>>>> 3a269ea2
 
 class ParamWithTypes(TypedDict):
     name: str  # Name of the parameter.
@@ -2320,7 +2302,6 @@
 
         return make_substrate_call_with_retry()
 
-<<<<<<< HEAD
     ###################
     # Setting hotkeys #
     ###################
@@ -2714,7 +2695,7 @@
                 return True, None
 
         return make_substrate_call_with_retry()
-=======
+
     ##################
     # Coldkey Swap   #
     ##################
@@ -2754,7 +2735,6 @@
             return arbitration_block.value - block
         else:
             return 0
->>>>>>> 3a269ea2
 
     ##########
     # Senate #
