# The MIT License (MIT)
# Copyright © 2021 Yuma Rao
# Copyright © 2023 Opentensor Foundation
#
# Permission is hereby granted, free of charge, to any person obtaining a copy of this software and associated
# documentation files (the “Software”), to deal in the Software without restriction, including without limitation
# the rights to use, copy, modify, merge, publish, distribute, sublicense, and/or sell copies of the Software,
# and to permit persons to whom the Software is furnished to do so, subject to the following conditions:
#
# The above copyright notice and this permission notice shall be included in all copies or substantial portions of
# the Software.
#
# THE SOFTWARE IS PROVIDED “AS IS”, WITHOUT WARRANTY OF ANY KIND, EXPRESS OR IMPLIED, INCLUDING BUT NOT LIMITED TO
# THE WARRANTIES OF MERCHANTABILITY, FITNESS FOR A PARTICULAR PURPOSE AND NONINFRINGEMENT. IN NO EVENT SHALL
# THE AUTHORS OR COPYRIGHT HOLDERS BE LIABLE FOR ANY CLAIM, DAMAGES OR OTHER LIABILITY, WHETHER IN AN ACTION
# OF CONTRACT, TORT OR OTHERWISE, ARISING FROM, OUT OF OR IN CONNECTION WITH THE SOFTWARE OR THE USE OR OTHER
# DEALINGS IN THE SOFTWARE.

"""
This module provides functions for interacting with the Bittensor root network,
including registration and setting weights on the blockchain.
"""

import asyncio
from typing import Union, List

import numpy as np
from numpy.typing import NDArray
from rich.prompt import Confirm

import bittensor
import bittensor.utils.weight_utils as weight_utils
from bittensor.utils.registration import torch, legacy_torch_api_compat

bittensor.logging.on()


async def root_register_extrinsic(
    subtensor: "bittensor.subtensor",
    wallet: "bittensor.wallet",
    wait_for_inclusion: bool = False,
    wait_for_finalization: bool = True,
    prompt: bool = False,
) -> bool:
    """Registers the wallet to root network.

    Args:
        subtensor (bittensor.subtensor): Bittensor subtensor object.
        wallet (bittensor.wallet): Bittensor wallet object.
        wait_for_inclusion (bool): If set, waits for the extrinsic to enter a block before returning ``true``, or returns ``false`` if the extrinsic fails to enter the block within the timeout.
        wait_for_finalization (bool): If set, waits for the extrinsic to be finalized on the chain before returning ``true``, or returns ``false`` if the extrinsic fails to be finalized within the timeout.
        prompt (bool): If ``true``, the call waits for confirmation from the user before proceeding.

    Returns:
        success (bool): Flag is ``true`` if extrinsic was finalized or included in the block. If we did not wait for finalization / inclusion, the response is ``true``.
    """

    wallet.coldkey  # unlock coldkey

    is_registered = await subtensor.is_hotkey_registered(
        netuid=0, hotkey_ss58=wallet.hotkey.ss58_address
    )

    if is_registered:
        bittensor.__console__.print(
            ":white_heavy_check_mark: [green]Already registered on root network.[/green]"
        )
        return True

    if prompt:
        # Prompt user for confirmation.
        if not Confirm.ask("Register to root network?"):
            return False

    with bittensor.__console__.status(":satellite: Registering to root network..."):
        success, err_msg = await subtensor.do_root_register(
            wallet=wallet,
            wait_for_inclusion=wait_for_inclusion,
            wait_for_finalization=wait_for_finalization,
        )

<<<<<<< HEAD
        if success is not True or success is False:
            bittensor.__console__.print(
                f":cross_mark: [red]Failed[/red]: error:{err_msg}"
            )
            await asyncio.sleep(0.5)
=======
        if not success:
            bittensor.__console__.print(f":cross_mark: [red]Failed[/red]: {err_msg}")
            time.sleep(0.5)
>>>>>>> e6504175

        # Successful registration, final check for neuron and pubkey
        else:
            is_registered = await subtensor.is_hotkey_registered(
                netuid=0, hotkey_ss58=wallet.hotkey.ss58_address
            )
            if is_registered:
                bittensor.__console__.print(
                    ":white_heavy_check_mark: [green]Registered[/green]"
                )
                return True
            else:
                # neuron not found, try again
                bittensor.__console__.print(
                    ":cross_mark: [red]Unknown error. Neuron not found.[/red]"
                )


@legacy_torch_api_compat
async def set_root_weights_extrinsic(
    subtensor: "bittensor.subtensor",
    wallet: "bittensor.wallet",
    netuids: Union[NDArray[np.int64], "torch.LongTensor", List[int]],
    weights: Union[NDArray[np.float32], "torch.FloatTensor", List[float]],
    version_key: int = 0,
    wait_for_inclusion: bool = False,
    wait_for_finalization: bool = False,
    prompt: bool = False,
) -> bool:
    """Sets the given weights and values on chain for wallet hotkey account.

    Args:
        subtensor (bittensor.subtensor): Bittensor subtensor object.
        wallet (bittensor.wallet): Bittensor wallet object.
        netuids (Union[NDArray[np.int64], torch.LongTensor, List[int]]): The ``netuid`` of the subnet to set weights for.
        weights (Union[NDArray[np.float32], torch.FloatTensor, list]): Weights to set. These must be ``float`` s and must correspond to the passed ``netuid`` s.
        version_key (int): The version key of the validator.
        wait_for_inclusion (bool): If set, waits for the extrinsic to enter a block before returning ``true``, or returns ``false`` if the extrinsic fails to enter the block within the timeout.
        wait_for_finalization (bool): If set, waits for the extrinsic to be finalized on the chain before returning ``true``, or returns ``false`` if the extrinsic fails to be finalized within the timeout.
        prompt (bool): If ``true``, the call waits for confirmation from the user before proceeding.

    Returns:
        success (bool): Flag is ``true`` if extrinsic was finalized or included in the block. If we did not wait for finalization / inclusion, the response is ``true``.
    """

<<<<<<< HEAD
=======
    wallet.coldkey  # unlock coldkey

>>>>>>> e6504175
    # First convert types.
    if isinstance(netuids, list):
        netuids = np.array(netuids, dtype=np.int64)
    if isinstance(weights, list):
        weights = np.array(weights, dtype=np.float32)

    # Get weight restrictions.
    min_allowed_weights, max_weight_limit = await asyncio.gather(
        subtensor.min_allowed_weights(netuid=0), subtensor.max_weight_limit(netuid=0)
    )

    # Get non zero values.
    non_zero_weight_idx = np.argwhere(weights > 0).squeeze(axis=1)
    non_zero_weights = weights[non_zero_weight_idx]
    if non_zero_weights.size < min_allowed_weights:
        raise ValueError(
            f"The minimum number of weights required to set weights is {min_allowed_weights}, got {non_zero_weights.size}"
        )

    # Normalize the weights to max value.
    formatted_weights = weight_utils.normalize_max_weight(
        x=weights, limit=max_weight_limit
    )
    bittensor.__console__.print(
        f"\nRaw Weights -> Normalized weights: \n\t{weights} -> \n\t{formatted_weights}\n"
    )

    # Ask before moving on.
    if prompt:
        if not Confirm.ask(
            f"Do you want to set the following root weights?:\n[bold white]  weights: {formatted_weights}\n  uids: {netuids}[/bold white ]?"
        ):
            return False

    with bittensor.__console__.status(
        f":satellite: Setting root weights on [white]{subtensor.network}[/white] ..."
    ):
        try:
            weight_uids, weight_vals = weight_utils.convert_weights_and_uids_for_emit(
                netuids, weights
            )
<<<<<<< HEAD
            success, error_message = await subtensor.do_set_weights(
=======
            success, error_message = subtensor._do_set_root_weights(
>>>>>>> e6504175
                wallet=wallet,
                netuid=0,
                uids=weight_uids,
                vals=weight_vals,
                version_key=version_key,
                wait_for_finalization=wait_for_finalization,
                wait_for_inclusion=wait_for_inclusion,
            )

            bittensor.__console__.print(success, error_message)

            if not wait_for_finalization and not wait_for_inclusion:
                return True

            if success is True:
                bittensor.__console__.print(
                    ":white_heavy_check_mark: [green]Finalized[/green]"
                )
                bittensor.logging.success(
                    prefix="Set weights",
                    suffix="<green>Finalized: </green>" + str(success),
                )
                return True
            else:
                bittensor.__console__.print(
<<<<<<< HEAD
                    f":cross_mark: [red]Failed[/red]: error:{error_message}"
=======
                    f":cross_mark: [red]Failed[/red]: {error_message}"
>>>>>>> e6504175
                )
                bittensor.logging.warning(
                    prefix="Set weights",
                    suffix="<red>Failed: </red>" + str(error_message),
                )
                return False

        except Exception as e:
            # TODO( devs ): lets remove all of the bittensor.__console__ calls and replace with the bittensor logger.
            bittensor.__console__.print(f":cross_mark: [red]Failed[/red]: error:{e}")
            bittensor.logging.warning(
                prefix="Set weights", suffix="<red>Failed: </red>" + str(e)
            )
            return False<|MERGE_RESOLUTION|>--- conflicted
+++ resolved
@@ -79,17 +79,11 @@
             wait_for_finalization=wait_for_finalization,
         )
 
-<<<<<<< HEAD
         if success is not True or success is False:
             bittensor.__console__.print(
                 f":cross_mark: [red]Failed[/red]: error:{err_msg}"
             )
             await asyncio.sleep(0.5)
-=======
-        if not success:
-            bittensor.__console__.print(f":cross_mark: [red]Failed[/red]: {err_msg}")
-            time.sleep(0.5)
->>>>>>> e6504175
 
         # Successful registration, final check for neuron and pubkey
         else:
@@ -135,11 +129,8 @@
         success (bool): Flag is ``true`` if extrinsic was finalized or included in the block. If we did not wait for finalization / inclusion, the response is ``true``.
     """
 
-<<<<<<< HEAD
-=======
     wallet.coldkey  # unlock coldkey
 
->>>>>>> e6504175
     # First convert types.
     if isinstance(netuids, list):
         netuids = np.array(netuids, dtype=np.int64)
@@ -181,11 +172,7 @@
             weight_uids, weight_vals = weight_utils.convert_weights_and_uids_for_emit(
                 netuids, weights
             )
-<<<<<<< HEAD
-            success, error_message = await subtensor.do_set_weights(
-=======
-            success, error_message = subtensor._do_set_root_weights(
->>>>>>> e6504175
+            success, error_message = await subtensor._do_set_root_weights(
                 wallet=wallet,
                 netuid=0,
                 uids=weight_uids,
@@ -211,11 +198,7 @@
                 return True
             else:
                 bittensor.__console__.print(
-<<<<<<< HEAD
                     f":cross_mark: [red]Failed[/red]: error:{error_message}"
-=======
-                    f":cross_mark: [red]Failed[/red]: {error_message}"
->>>>>>> e6504175
                 )
                 bittensor.logging.warning(
                     prefix="Set weights",
