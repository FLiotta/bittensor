--- conflicted
+++ resolved
@@ -4,14 +4,8 @@
 import shutil
 import subprocess
 import sys
-<<<<<<< HEAD
-=======
-
-from typing import List
 
 from bittensor import Keypair
-
->>>>>>> c4a4d51b
 import bittensor
 
 template_path = os.getcwd() + "/neurons/"
