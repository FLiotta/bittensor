--- conflicted
+++ resolved
@@ -15,22 +15,21 @@
 # OF CONTRACT, TORT OR OTHERWISE, ARISING FROM, OUT OF OR IN CONNECTION WITH THE SOFTWARE OR THE USE OR OTHER
 # DEALINGS IN THE SOFTWARE.
 
+import os
+import sys
 from dataclasses import dataclass
-import os
+from typing import List, Dict, Any, Optional, Tuple
+
 import requests
-import sys
-from typing import List, Dict, Any, Optional, Tuple
-
 from rich.prompt import Confirm, PromptBase
 from scalecodec.base import RuntimeConfiguration
 from scalecodec.type_registry import load_type_registry_preset
 
 import bittensor
+from bittensor.utils import u64_normalized_float, u16_normalized_float
+from bittensor.utils.balance import Balance
 from bittensor.utils.registration import torch
-from bittensor.utils.balance import Balance
-from bittensor.utils import u64_normalized_float, u16_normalized_float
 from . import defaults
-
 
 console = bittensor.__console__
 
@@ -193,11 +192,7 @@
         )
         netuids_with_registered_hotkeys.extend(netuids_list)
 
-<<<<<<< HEAD
-    if cli.config.netuids is None or cli.config.netuids == []:
-=======
     if not cli.config.netuids:
->>>>>>> 55b4d2b2
         netuids = netuids_with_registered_hotkeys
 
     else:
@@ -220,7 +215,6 @@
         A list of tuples containing the parameter name, value, and normalized value.
     """
     param_mappings = {
-<<<<<<< HEAD
         "adjustment_alpha": u64_normalized_float,
         "min_difficulty": u64_normalized_float,
         "max_difficulty": u64_normalized_float,
@@ -228,17 +222,8 @@
         "bonds_moving_avg": u64_normalized_float,
         "max_weight_limit": u16_normalized_float,
         "kappa": u16_normalized_float,
-=======
-        "adjustment_alpha": U64_NORMALIZED_FLOAT,
-        "min_difficulty": U64_NORMALIZED_FLOAT,
-        "max_difficulty": U64_NORMALIZED_FLOAT,
-        "difficulty": U64_NORMALIZED_FLOAT,
-        "bonds_moving_avg": U64_NORMALIZED_FLOAT,
-        "max_weight_limit": U16_NORMALIZED_FLOAT,
-        "kappa": U16_NORMALIZED_FLOAT,
-        "alpha_high": U16_NORMALIZED_FLOAT,
-        "alpha_low": U16_NORMALIZED_FLOAT,
->>>>>>> 55b4d2b2
+        "alpha_high": u16_normalized_float,
+        "alpha_low": u16_normalized_float,
         "min_burn": Balance.from_rao,
         "max_burn": Balance.from_rao,
     }
@@ -300,7 +285,7 @@
 def get_delegates_details(url: str) -> Optional[Dict[str, DelegatesDetails]]:
     try:
         return _get_delegates_details_from_github(requests.get, url)
-    except Exception:
+    except Exception:  # type: ignore
         return None  # Fail silently
 
 
