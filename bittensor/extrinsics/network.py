# The MIT License (MIT)
# Copyright © 2021 Yuma Rao
# Copyright © 2023 Opentensor Foundation
#
# Permission is hereby granted, free of charge, to any person obtaining a copy of this software and associated
# documentation files (the “Software”), to deal in the Software without restriction, including without limitation
# the rights to use, copy, modify, merge, publish, distribute, sublicense, and/or sell copies of the Software,
# and to permit persons to whom the Software is furnished to do so, subject to the following conditions:
#
# The above copyright notice and this permission notice shall be included in all copies or substantial portions of
# the Software.
#
# THE SOFTWARE IS PROVIDED “AS IS”, WITHOUT WARRANTY OF ANY KIND, EXPRESS OR IMPLIED, INCLUDING BUT NOT LIMITED TO
# THE WARRANTIES OF MERCHANTABILITY, FITNESS FOR A PARTICULAR PURPOSE AND NONINFRINGEMENT. IN NO EVENT SHALL
# THE AUTHORS OR COPYRIGHT HOLDERS BE LIABLE FOR ANY CLAIM, DAMAGES OR OTHER LIABILITY, WHETHER IN AN ACTION
# OF CONTRACT, TORT OR OTHERWISE, ARISING FROM, OUT OF OR IN CONNECTION WITH THE SOFTWARE OR THE USE OR OTHER
# DEALINGS IN THE SOFTWARE.

"""
Network module provides functions to interact with the Subtensor blockchain, specifically for registering subnetworks
and setting hyperparameters.
"""

import asyncio

import substrateinterface
from rich.prompt import Confirm

import bittensor
from bittensor.utils import balance, format_error_message
from ..commands.network import HYPERPARAMS


async def _find_event_attributes_in_extrinsic_receipt(
    response: "substrateinterface.base.ExtrinsicReceipt", event_name: str
) -> list:
    """
    Searches for the attributes of a specified event within an extrinsic receipt.

    Args:
        response (substrateinterface.base.ExtrinsicReceipt): The receipt of the extrinsic to be searched.
        event_name (str): The name of the event to search for.

    Returns:
        list: A list of attributes for the specified event. Returns [-1] if the event is not found.
    """
    for event in response.triggered_events:
        # Access the event details
        event_details = event.value["event"]
        # Check if the event_id is 'NetworkAdded'
        if event_details["event_id"] == event_name:
            # Once found, you can access the attributes of the event_name
            return event_details["attributes"]
    return [-1]


async def register_subnetwork_extrinsic(
    subtensor: "bittensor.subtensor",
    wallet: "bittensor.wallet",
    wait_for_inclusion: bool = False,
    wait_for_finalization: bool = True,
    prompt: bool = False,
) -> bool:
    """Registers a new subnetwork.

    Args:
        subtensor (bittensor.subtensor): The instance of the Subtensor.
        wallet (bittensor.wallet): bittensor wallet object.
        wait_for_inclusion (bool): If set, waits for the extrinsic to enter a block before returning ``true``, or returns ``false`` if the extrinsic fails to enter the block within the timeout.
        wait_for_finalization (bool): If set, waits for the extrinsic to be finalized on the chain before returning ``true``, or returns ``false`` if the extrinsic fails to be finalized within the timeout.
        prompt (bool): If true, the call waits for confirmation from the user before proceeding.
    Returns:

        success (bool):
            Flag is ``true`` if extrinsic was finalized or included in the block. If we did not wait for finalization / inclusion, the response is ``true``.
    """
    your_balance, subnet_burn_cost = await asyncio.gather(
        subtensor.get_balance(wallet.coldkeypub.ss58_address),
        subtensor.get_subnet_burn_cost(),
    )
    burn_cost = balance.Balance(subnet_burn_cost)

    if burn_cost > your_balance:
        bittensor.__console__.print(
            f"Your balance of: [green]{your_balance}[/green] is not enough to pay the subnet lock cost of: [green]{burn_cost}[/green]"
        )
        return False

    if prompt:
        bittensor.__console__.print(f"Your balance is: [green]{your_balance}[/green]")
        if not Confirm.ask(
            f"Do you want to register a subnet for [green]{ burn_cost }[/green]?"
        ):
            return False

    wallet.coldkey  # unlock coldkey

    with bittensor.__console__.status(":satellite: Registering subnet..."):
        # create extrinsic call
        call = await subtensor.substrate.compose_call(
            call_module="SubtensorModule",
            call_function="register_network",
            call_params={"immunity_period": 0, "reg_allowed": True},
        )
        extrinsic = await subtensor.substrate.create_signed_extrinsic(
            call=call, keypair=wallet.coldkey
        )
        response = await subtensor.substrate.submit_extrinsic(
            extrinsic,
            wait_for_inclusion=wait_for_inclusion,
            wait_for_finalization=wait_for_finalization,
        )

        # We only wait here if we expect finalization.
        if not wait_for_finalization and not wait_for_inclusion:
            return True

        # process if registration successful
        response.process_events()
        if not response.is_success:
            bittensor.__console__.print(
                f":cross_mark: [red]Failed[/red]: {format_error_message(response.error_message)}"
            )
            await asyncio.sleep(0.5)

        # Successful registration, final check for membership
        else:
            attributes = await _find_event_attributes_in_extrinsic_receipt(
                response, "NetworkAdded"
            )
            bittensor.__console__.print(
                f":white_heavy_check_mark: [green]Registered subnetwork with netuid: {attributes[0]}[/green]"
            )
            return True


async def set_hyperparameter_extrinsic(
    subtensor: "bittensor.subtensor",
    wallet: "bittensor.wallet",
    netuid: int,
    parameter: str,
    value,
    wait_for_inclusion: bool = False,
    wait_for_finalization: bool = True,
    prompt: bool = False,
) -> bool:
    """Sets a hyperparameter for a specific subnetwork.

    Args:
        subtensor (bittensor.subtensor): The instance of the Subtensor.
        wallet (bittensor.wallet): bittensor wallet object.
        netuid (int): Subnetwork ``uid``.
        parameter (str): Hyperparameter name.
        value (any): New hyperparameter value.
        wait_for_inclusion (bool): If set, waits for the extrinsic to enter a block before returning ``true``, or returns ``false`` if the extrinsic fails to enter the block within the timeout.
        wait_for_finalization (bool): If set, waits for the extrinsic to be finalized on the chain before returning ``true``, or returns ``false`` if the extrinsic fails to be finalized within the timeout.
        prompt (bool): If ``true``, the call waits for confirmation from the user before proceeding.

    Returns:
        success (bool): Flag is ``true`` if extrinsic was finalized or included in the block. If we did not wait for finalization / inclusion, the response is ``true``.
    """
    if await subtensor.get_subnet_owner(netuid) != wallet.coldkeypub.ss58_address:
        bittensor.__console__.print(
            ":cross_mark: [red]This wallet doesn't own the specified subnet.[/red]"
        )
        return False

    wallet.coldkey  # unlock coldkey

    extrinsic = HYPERPARAMS.get(parameter)
    if extrinsic is None:
        bittensor.__console__.print(
            ":cross_mark: [red]Invalid hyperparameter specified.[/red]"
        )
        return False

    with bittensor.__console__.status(
        f":satellite: Setting hyperparameter {parameter} to {value} on subnet: {netuid} ..."
    ):
<<<<<<< HEAD
        extrinsic_params = await subtensor.substrate.get_metadata_call_function(
            "AdminUtils", extrinsic
        )
        value_argument = extrinsic_params["fields"][len(extrinsic_params["fields"]) - 1]

        # create extrinsic call
        call = await subtensor.substrate.compose_call(
            call_module="AdminUtils",
            call_function=extrinsic,
            call_params={"netuid": netuid, str(value_argument["name"]): value},
        )
        extrinsic = await subtensor.substrate.create_signed_extrinsic(
            call=call, keypair=wallet.coldkey
        )
        response = await subtensor.substrate.submit_extrinsic(
            extrinsic,
            wait_for_inclusion=wait_for_inclusion,
            wait_for_finalization=wait_for_finalization,
        )

        # We only wait here if we expect finalization.
        if not wait_for_finalization and not wait_for_inclusion:
            return True

        # process if registration successful
        # TODO: ? passably have to be awaited after `submit_extrinsic` implemented in `async_substrate.py`
        response.process_events()
        if not response.is_success:
            bittensor.__console__.print(
                f":cross_mark: [red]Failed[/red]: {format_error_message(response.error_message)}"
=======
        with subtensor.substrate as substrate:
            extrinsic_params = substrate.get_metadata_call_function(
                "AdminUtils", extrinsic
            )
            call_params = {"netuid": netuid}

            # if input value is a list, iterate through the list and assign values
            if isinstance(value, list):
                # Create an iterator for the list of values
                value_iterator = iter(value)
                # Iterate over all value arguments and add them to the call_params dictionary
                for value_argument in extrinsic_params["fields"]:
                    if "netuid" not in str(value_argument["name"]):
                        # Assign the next value from the iterator
                        try:
                            call_params[str(value_argument["name"])] = next(
                                value_iterator
                            )
                        except StopIteration:
                            raise ValueError(
                                "Not enough values provided in the list for all parameters"
                            )

            else:
                value_argument = extrinsic_params["fields"][
                    len(extrinsic_params["fields"]) - 1
                ]
                call_params[str(value_argument["name"])] = value

            # create extrinsic call
            call = substrate.compose_call(
                call_module="AdminUtils",
                call_function=extrinsic,
                call_params=call_params,
            )

            extrinsic = substrate.create_signed_extrinsic(
                call=call, keypair=wallet.coldkey
            )
            response = substrate.submit_extrinsic(
                extrinsic,
                wait_for_inclusion=wait_for_inclusion,
                wait_for_finalization=wait_for_finalization,
>>>>>>> 55b4d2b2
            )
            await asyncio.sleep(0.5)

        # Successful registration, final check for membership
        else:
            bittensor.__console__.print(
                f":white_heavy_check_mark: [green]Hyper parameter {parameter} changed to {value}[/green]"
            )
            return True<|MERGE_RESOLUTION|>--- conflicted
+++ resolved
@@ -177,17 +177,40 @@
     with bittensor.__console__.status(
         f":satellite: Setting hyperparameter {parameter} to {value} on subnet: {netuid} ..."
     ):
-<<<<<<< HEAD
         extrinsic_params = await subtensor.substrate.get_metadata_call_function(
             "AdminUtils", extrinsic
         )
-        value_argument = extrinsic_params["fields"][len(extrinsic_params["fields"]) - 1]
+
+        call_params = {"netuid": netuid}
+
+        # if input value is a list, iterate through the list and assign values
+        if isinstance(value, list):
+            # Create an iterator for the list of values
+            value_iterator = iter(value)
+            # Iterate over all value arguments and add them to the call_params dictionary
+            for value_argument in extrinsic_params["fields"]:
+                if "netuid" not in str(value_argument["name"]):
+                    # Assign the next value from the iterator
+                    try:
+                        call_params[str(value_argument["name"])] = next(
+                            value_iterator
+                        )
+                    except StopIteration:
+                        raise ValueError(
+                            "Not enough values provided in the list for all parameters"
+                        )
+
+        else:
+            value_argument = extrinsic_params["fields"][
+                len(extrinsic_params["fields"]) - 1
+                ]
+            call_params[str(value_argument["name"])] = value
 
         # create extrinsic call
         call = await subtensor.substrate.compose_call(
             call_module="AdminUtils",
             call_function=extrinsic,
-            call_params={"netuid": netuid, str(value_argument["name"]): value},
+            call_params=call_params,
         )
         extrinsic = await subtensor.substrate.create_signed_extrinsic(
             call=call, keypair=wallet.coldkey
@@ -208,51 +231,6 @@
         if not response.is_success:
             bittensor.__console__.print(
                 f":cross_mark: [red]Failed[/red]: {format_error_message(response.error_message)}"
-=======
-        with subtensor.substrate as substrate:
-            extrinsic_params = substrate.get_metadata_call_function(
-                "AdminUtils", extrinsic
-            )
-            call_params = {"netuid": netuid}
-
-            # if input value is a list, iterate through the list and assign values
-            if isinstance(value, list):
-                # Create an iterator for the list of values
-                value_iterator = iter(value)
-                # Iterate over all value arguments and add them to the call_params dictionary
-                for value_argument in extrinsic_params["fields"]:
-                    if "netuid" not in str(value_argument["name"]):
-                        # Assign the next value from the iterator
-                        try:
-                            call_params[str(value_argument["name"])] = next(
-                                value_iterator
-                            )
-                        except StopIteration:
-                            raise ValueError(
-                                "Not enough values provided in the list for all parameters"
-                            )
-
-            else:
-                value_argument = extrinsic_params["fields"][
-                    len(extrinsic_params["fields"]) - 1
-                ]
-                call_params[str(value_argument["name"])] = value
-
-            # create extrinsic call
-            call = substrate.compose_call(
-                call_module="AdminUtils",
-                call_function=extrinsic,
-                call_params=call_params,
-            )
-
-            extrinsic = substrate.create_signed_extrinsic(
-                call=call, keypair=wallet.coldkey
-            )
-            response = substrate.submit_extrinsic(
-                extrinsic,
-                wait_for_inclusion=wait_for_inclusion,
-                wait_for_finalization=wait_for_finalization,
->>>>>>> 55b4d2b2
             )
             await asyncio.sleep(0.5)
 
