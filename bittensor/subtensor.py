--- conflicted
+++ resolved
@@ -57,7 +57,6 @@
     custom_rpc_type_registry,
 )
 from .errors import IdentityError, NominationError, StakeError, TakeError
-<<<<<<< HEAD
 from .extrinsics.delegation import (
     delegate_extrinsic,
     nominate_extrinsic,
@@ -65,8 +64,6 @@
     increase_take_extrinsic,
     decrease_take_extrinsic,
 )
-=======
->>>>>>> 41412c20
 from .extrinsics.network import (
     register_subnetwork_extrinsic,
     set_hyperparameter_extrinsic,
@@ -78,20 +75,7 @@
     run_faucet_extrinsic,
     swap_hotkey_extrinsic,
 )
-<<<<<<< HEAD
 from .extrinsics.root import root_register_extrinsic, set_root_weights_extrinsic
-=======
-from .extrinsics.transfer import transfer_extrinsic
-from .extrinsics.set_weights import set_weights_extrinsic
-from .extrinsics.prometheus import prometheus_extrinsic
-from .extrinsics.delegation import (
-    delegate_extrinsic,
-    nominate_extrinsic,
-    undelegate_extrinsic,
-    increase_take_extrinsic,
-    decrease_take_extrinsic,
-)
->>>>>>> 41412c20
 from .extrinsics.senate import (
     register_senate_extrinsic,
     leave_senate_extrinsic,
@@ -626,11 +610,7 @@
 
     def set_take(
         self,
-<<<<<<< HEAD
         wallet: bittensor.wallet,
-=======
-        wallet: "bittensor.wallet",
->>>>>>> 41412c20
         delegate_ss58: Optional[str] = None,
         take: float = 0.0,
         wait_for_inclusion: bool = True,
@@ -638,15 +618,10 @@
     ) -> bool:
         """
         Set delegate hotkey take
-<<<<<<< HEAD
-
-=======
->>>>>>> 41412c20
         Args:
             wallet (bittensor.wallet): The wallet containing the hotkey to be nominated.
             delegate_ss58 (str, optional): Hotkey
             take (float): Delegate take on subnet ID
-<<<<<<< HEAD
             wait_for_finalization (bool, optional): If ``True``, waits until the transaction is finalized on the
                 blockchain.
             wait_for_inclusion (bool, optional): If ``True``, waits until the transaction is included in a block.
@@ -654,12 +629,6 @@
         Returns:
             bool: ``True`` if the process is successful, False otherwise.
 
-=======
-            wait_for_finalization (bool, optional): If ``True``, waits until the transaction is finalized on the blockchain.
-            wait_for_inclusion (bool, optional): If ``True``, waits until the transaction is included in a block.
-        Returns:
-            bool: ``True`` if the process is successful, False otherwise.
->>>>>>> 41412c20
         This function is a key part of the decentralized governance mechanism of Bittensor, allowing for the
         dynamic selection and participation of validators in the network's consensus process.
         """
@@ -667,11 +636,7 @@
         if delegate_ss58 is None:
             raise ValueError("delegate_ss58 cannot be None")
 
-<<<<<<< HEAD
         # Calculate u16 representation of the take
-=======
-        # Caulate u16 representation of the take
->>>>>>> 41412c20
         takeu16 = int(take * 0xFFFF)
 
         # Check if the new take is greater or lower than existing take or if existing is set
@@ -1377,17 +1342,7 @@
         if isinstance(value, float):
             value = Balance.from_tao(value)
         elif isinstance(value, int):
-<<<<<<< HEAD
             value = Balance.from_rao(value)
-=======
-            transfer_balance = Balance.from_rao(value)
-
-        call = self.substrate.compose_call(
-            call_module="Balances",
-            call_function="transfer_allow_death",
-            call_params={"dest": dest, "value": transfer_balance.rao},
-        )
->>>>>>> 41412c20
 
         if isinstance(value, Balance):
             call = self.substrate.compose_call(
@@ -3963,11 +3918,7 @@
     def get_minimum_required_stake(
         self,
     ):
-<<<<<<< HEAD
         @retry(delay=2, tries=3, backoff=2, max_delay=4, logger=_logger)
-=======
-        @retry(delay=2, tries=3, backoff=2, max_delay=4, logger=logger)
->>>>>>> 41412c20
         def make_substrate_call_with_retry():
             return self.substrate.query(
                 module="SubtensorModule", storage_function="NominatorMinRequiredStake"
