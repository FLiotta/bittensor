--- conflicted
+++ resolved
@@ -113,7 +113,7 @@
 from bittensor.utils.balance import Balance
 from bittensor.utils.registration import POWSolution
 from bittensor.utils.registration import legacy_torch_api_compat
-from tenacity import retry, stop_after_attempt, wait_fixed, retry_if_not_exception_type
+from tenacity import retry, stop_after_attempt, wait_fixed
 
 
 KEY_NONCE: Dict[str, int] = {}
@@ -864,15 +864,7 @@
         trust in other neurons based on observed performance and contributions.
         """
 
-<<<<<<< HEAD
-        @retry(
-            stop=stop_after_attempt(3),
-            wait=wait_fixed(1),
-            retry=retry_if_not_exception_type(SubstrateRequestException),
-        )
-=======
         @retry(stop=stop_after_attempt(3), wait=wait_fixed(1), reraise=True)
->>>>>>> 587db5b8
         async def make_substrate_call_with_retry():
             call = await self.substrate.compose_call(
                 call_module="SubtensorModule",
@@ -1014,19 +1006,8 @@
         verifiable record of the neuron's weight distribution at a specific point in time.
         """
 
-<<<<<<< HEAD
-        @retry(
-            stop=stop_after_attempt(3),
-            wait=wait_fixed(1),
-            retry=retry_if_not_exception_type(SubstrateRequestException),
-        )
-        async def make_substrate_call_with_retry() -> (
-            tuple[bool, Optional[Dict[str, str]]]
-        ):
-=======
         @retry(stop=stop_after_attempt(3), wait=wait_fixed(1), reraise=True)
         async def make_substrate_call_with_retry():
->>>>>>> 587db5b8
             call = await self.substrate.compose_call(
                 call_module="SubtensorModule",
                 call_function="commit_weights",
@@ -1155,15 +1136,7 @@
         transparency and accountability for the neuron's weight distribution.
         """
 
-<<<<<<< HEAD
-        @retry(
-            stop=stop_after_attempt(3),
-            wait=wait_fixed(1),
-            retry=retry_if_not_exception_type(SubstrateRequestException),
-        )
-=======
         @retry(stop=stop_after_attempt(3), wait=wait_fixed(1), reraise=True)
->>>>>>> 587db5b8
         async def make_substrate_call_with_retry():
             call = await self.substrate.compose_call(
                 call_module="SubtensorModule",
@@ -1417,15 +1390,7 @@
                 message.
         """
 
-<<<<<<< HEAD
-        @retry(
-            stop=stop_after_attempt(3),
-            wait=wait_fixed(1),
-            retry=retry_if_not_exception_type(SubstrateRequestException),
-        )
-=======
         @retry(stop=stop_after_attempt(3), wait=wait_fixed(1), reraise=True)
->>>>>>> 587db5b8
         async def make_substrate_call_with_retry():
             # create extrinsic call
             call = await self.substrate.compose_call(
@@ -1486,15 +1451,7 @@
             Tuple[bool, Optional[str]]: A tuple containing a boolean indicating success or failure, and an optional error message.
         """
 
-<<<<<<< HEAD
-        @retry(
-            stop=stop_after_attempt(3),
-            wait=wait_fixed(1),
-            retry=retry_if_not_exception_type(SubstrateRequestException),
-        )
-=======
         @retry(stop=stop_after_attempt(3), wait=wait_fixed(1), reraise=True)
->>>>>>> 587db5b8
         async def make_substrate_call_with_retry():
             # create extrinsic call
             call = await self.substrate.compose_call(
@@ -1550,15 +1507,7 @@
                 error message.
         """
 
-<<<<<<< HEAD
-        @retry(
-            stop=stop_after_attempt(3),
-            wait=wait_fixed(1),
-            retry=retry_if_not_exception_type(SubstrateRequestException),
-        )
-=======
         @retry(stop=stop_after_attempt(3), wait=wait_fixed(1), reraise=True)
->>>>>>> 587db5b8
         async def make_substrate_call_with_retry():
             # create extrinsic call
             call = await self.substrate.compose_call(
@@ -1713,15 +1662,7 @@
             error (str): Error message if transfer failed.
         """
 
-<<<<<<< HEAD
-        @retry(
-            stop=stop_after_attempt(3),
-            wait=wait_fixed(1),
-            retry=retry_if_not_exception_type(SubstrateRequestException),
-        )
-=======
         @retry(stop=stop_after_attempt(3), wait=wait_fixed(1), reraise=True)
->>>>>>> 587db5b8
         async def make_substrate_call_with_retry():
             call = await self.substrate.compose_call(
                 call_module="Balances",
@@ -1957,15 +1898,7 @@
         enhancing the decentralized computation capabilities of Bittensor.
         """
 
-<<<<<<< HEAD
-        @retry(
-            stop=stop_after_attempt(3),
-            wait=wait_fixed(1),
-            retry=retry_if_not_exception_type(SubstrateRequestException),
-        )
-=======
         @retry(stop=stop_after_attempt(3), wait=wait_fixed(1), reraise=True)
->>>>>>> 587db5b8
         async def make_substrate_call_with_retry():
             call = await self.substrate.compose_call(
                 call_module="SubtensorModule",
@@ -2028,15 +1961,7 @@
             error (:func:`Optional[str]`): Error message if serve prometheus failed, ``None`` otherwise.
         """
 
-<<<<<<< HEAD
-        @retry(
-            stop=stop_after_attempt(3),
-            wait=wait_fixed(1),
-            retry=retry_if_not_exception_type(SubstrateRequestException),
-        )
-=======
         @retry(stop=stop_after_attempt(3), wait=wait_fixed(1), reraise=True)
->>>>>>> 587db5b8
         async def make_substrate_call_with_retry():
             call = await self.substrate.compose_call(
                 call_module="SubtensorModule",
@@ -2085,15 +2010,7 @@
             error (:func:`Optional[str]`): Error message if associate IPs failed, None otherwise.
         """
 
-<<<<<<< HEAD
-        @retry(
-            stop=stop_after_attempt(3),
-            wait=wait_fixed(1),
-            retry=retry_if_not_exception_type(SubstrateRequestException),
-        )
-=======
         @retry(stop=stop_after_attempt(3), wait=wait_fixed(1), reraise=True)
->>>>>>> 587db5b8
         async def make_substrate_call_with_retry():
             call = await self.substrate.compose_call(
                 call_module="SubtensorModule",
@@ -2222,15 +2139,7 @@
             StakeError: If the extrinsic failed.
         """
 
-<<<<<<< HEAD
-        @retry(
-            stop=stop_after_attempt(3),
-            wait=wait_fixed(1),
-            retry=retry_if_not_exception_type(SubstrateRequestException),
-        )
-=======
         @retry(stop=stop_after_attempt(3), wait=wait_fixed(1), reraise=True)
->>>>>>> 587db5b8
         async def make_substrate_call_with_retry():
             call = await self.substrate.compose_call(
                 call_module="SubtensorModule",
@@ -2357,15 +2266,7 @@
             StakeError: If the extrinsic failed.
         """
 
-<<<<<<< HEAD
-        @retry(
-            stop=stop_after_attempt(3),
-            wait=wait_fixed(1),
-            retry=retry_if_not_exception_type(SubstrateRequestException),
-        )
-=======
         @retry(stop=stop_after_attempt(3), wait=wait_fixed(1), reraise=True)
->>>>>>> 587db5b8
         async def make_substrate_call_with_retry():
             call = await self.substrate.compose_call(
                 call_module="SubtensorModule",
@@ -2690,15 +2591,7 @@
         wait_for_inclusion: bool = False,
         wait_for_finalization: bool = True,
     ) -> Tuple[bool, Optional[str]]:
-<<<<<<< HEAD
-        @retry(
-            stop=stop_after_attempt(3),
-            wait=wait_fixed(1),
-            retry=retry_if_not_exception_type(SubstrateRequestException),
-        )
-=======
         @retry(stop=stop_after_attempt(3), wait=wait_fixed(1), reraise=True)
->>>>>>> 587db5b8
         async def make_substrate_call_with_retry():
             # create extrinsic call
             call = await self.substrate.compose_call(
@@ -2803,15 +2696,7 @@
         trust in other neurons based on observed performance and contributions to the root network.
         """
 
-<<<<<<< HEAD
-        @retry(
-            stop=stop_after_attempt(3),
-            wait=wait_fixed(1),
-            retry=retry_if_not_exception_type(SubstrateRequestException),
-        )
-=======
         @retry(stop=stop_after_attempt(3), wait=wait_fixed(1), reraise=True)
->>>>>>> 587db5b8
         async def make_substrate_call_with_retry():
             call = await self.substrate.compose_call(
                 call_module="SubtensorModule",
@@ -2877,15 +2762,7 @@
         network-specific details, providing insights into the neuron's role and status within the Bittensor network.
         """
 
-<<<<<<< HEAD
-        @retry(
-            stop=stop_after_attempt(3),
-            wait=wait_fixed(1),
-            retry=retry_if_not_exception_type(SubstrateRequestException),
-        )
-=======
         @retry(stop=stop_after_attempt(3), wait=wait_fixed(1), reraise=True)
->>>>>>> 587db5b8
         async def make_substrate_call_with_retry() -> "ScaleType":
             return await self.substrate.query(
                 module="Registry",
@@ -2942,15 +2819,7 @@
         call_params = bittensor.utils.wallet_utils.create_identity_dict(**params)
         call_params["identified"] = identified
 
-<<<<<<< HEAD
-        @retry(
-            stop=stop_after_attempt(3),
-            wait=wait_fixed(1),
-            retry=retry_if_not_exception_type(SubstrateRequestException),
-        )
-=======
         @retry(stop=stop_after_attempt(3), wait=wait_fixed(1), reraise=True)
->>>>>>> 587db5b8
         async def make_substrate_call_with_retry() -> bool:
             call = await self.substrate.compose_call(
                 call_module="Registry",
@@ -3040,15 +2909,7 @@
         providing valuable insights into the state and dynamics of the Bittensor ecosystem.
         """
 
-<<<<<<< HEAD
-        @retry(
-            stop=stop_after_attempt(3),
-            wait=wait_fixed(1),
-            retry=retry_if_not_exception_type(SubstrateRequestException),
-        )
-=======
         @retry(stop=stop_after_attempt(3), wait=wait_fixed(1), reraise=True)
->>>>>>> 587db5b8
         async def make_substrate_call_with_retry() -> "ScaleType":
             return await self.substrate.query(
                 module="SubtensorModule",
@@ -3087,15 +2948,7 @@
         relationships within the Bittensor ecosystem, such as inter-neuronal connections and stake distributions.
         """
 
-<<<<<<< HEAD
-        @retry(
-            stop=stop_after_attempt(3),
-            wait=wait_fixed(1),
-            retry=retry_if_not_exception_type(SubstrateRequestException),
-        )
-=======
         @retry(stop=stop_after_attempt(3), wait=wait_fixed(1), reraise=True)
->>>>>>> 587db5b8
         async def make_substrate_call_with_retry():
             return await self.substrate.query_map(
                 module="SubtensorModule",
@@ -3129,15 +2982,7 @@
         operational parameters.
         """
 
-<<<<<<< HEAD
-        @retry(
-            stop=stop_after_attempt(3),
-            wait=wait_fixed(1),
-            retry=retry_if_not_exception_type(SubstrateRequestException),
-        )
-=======
         @retry(stop=stop_after_attempt(3), wait=wait_fixed(1), reraise=True)
->>>>>>> 587db5b8
         async def make_substrate_call_with_retry():
             return await self.substrate.get_constant(
                 module_name=module_name,
@@ -3177,15 +3022,7 @@
         parts of the Bittensor blockchain, enhancing the understanding and analysis of the network's state and dynamics.
         """
 
-<<<<<<< HEAD
-        @retry(
-            stop=stop_after_attempt(3),
-            wait=wait_fixed(1),
-            retry=retry_if_not_exception_type(SubstrateRequestException),
-        )
-=======
         @retry(stop=stop_after_attempt(3), wait=wait_fixed(1), reraise=True)
->>>>>>> 587db5b8
         async def make_substrate_call_with_retry() -> "ScaleType":
             return await self.substrate.query(
                 module=module,
@@ -3226,15 +3063,7 @@
         modules, offering insights into the network's state and the relationships between its different components.
         """
 
-<<<<<<< HEAD
-        @retry(
-            stop=stop_after_attempt(3),
-            wait=wait_fixed(1),
-            retry=retry_if_not_exception_type(SubstrateRequestException),
-        )
-=======
         @retry(stop=stop_after_attempt(3), wait=wait_fixed(1), reraise=True)
->>>>>>> 587db5b8
         async def make_substrate_call_with_retry() -> "QueryMapResult":
             return await self.substrate.query_map(
                 module=module,
@@ -3271,15 +3100,7 @@
         useful for specific use cases where standard queries are insufficient.
         """
 
-<<<<<<< HEAD
-        @retry(
-            stop=stop_after_attempt(3),
-            wait=wait_fixed(1),
-            retry=retry_if_not_exception_type(SubstrateRequestException),
-        )
-=======
         @retry(stop=stop_after_attempt(3), wait=wait_fixed(1), reraise=True)
->>>>>>> 587db5b8
         async def make_substrate_call_with_retry() -> Dict[Any, Any]:
             block_hash = (
                 None if block is None else await self.substrate.get_block_hash(block)
@@ -4365,15 +4186,7 @@
         the roles of different subnets, and their unique features.
         """
 
-<<<<<<< HEAD
-        @retry(
-            stop=stop_after_attempt(3),
-            wait=wait_fixed(1),
-            retry=retry_if_not_exception_type(SubstrateRequestException),
-        )
-=======
         @retry(stop=stop_after_attempt(3), wait=wait_fixed(1), reraise=True)
->>>>>>> 587db5b8
         async def make_substrate_call_with_retry():
             block_hash = (
                 None if block is None else await self.substrate.get_block_hash(block)
@@ -4409,15 +4222,7 @@
         subnet, including its governance, performance, and role within the broader network.
         """
 
-<<<<<<< HEAD
-        @retry(
-            stop=stop_after_attempt(3),
-            wait=wait_fixed(1),
-            retry=retry_if_not_exception_type(SubstrateRequestException),
-        )
-=======
         @retry(stop=stop_after_attempt(3), wait=wait_fixed(1), reraise=True)
->>>>>>> 587db5b8
         async def make_substrate_call_with_retry():
             block_hash = (
                 None if block is None else await self.substrate.get_block_hash(block)
@@ -4578,15 +4383,7 @@
         the Bittensor network's consensus and governance structures.
         """
 
-<<<<<<< HEAD
-        @retry(
-            stop=stop_after_attempt(3),
-            wait=wait_fixed(1),
-            retry=retry_if_not_exception_type(SubstrateRequestException),
-        )
-=======
         @retry(stop=stop_after_attempt(3), wait=wait_fixed(1), reraise=True)
->>>>>>> 587db5b8
         async def make_substrate_call_with_retry(encoded_hotkey_: List[int]):
             block_hash = None if block is None else self.substrate.get_block_hash(block)
 
@@ -4625,15 +4422,7 @@
 
         """
 
-<<<<<<< HEAD
-        @retry(
-            stop=stop_after_attempt(3),
-            wait=wait_fixed(1),
-            retry=retry_if_not_exception_type(SubstrateRequestException),
-        )
-=======
         @retry(stop=stop_after_attempt(3), wait=wait_fixed(1), reraise=True)
->>>>>>> 587db5b8
         async def make_substrate_call_with_retry():
             block_hash = (
                 None if block is None else await self.substrate.get_block_hash(block)
@@ -4667,15 +4456,7 @@
 
         """
 
-<<<<<<< HEAD
-        @retry(
-            stop=stop_after_attempt(3),
-            wait=wait_fixed(1),
-            retry=retry_if_not_exception_type(SubstrateRequestException),
-        )
-=======
         @retry(stop=stop_after_attempt(3), wait=wait_fixed(1), reraise=True)
->>>>>>> 587db5b8
         async def make_substrate_call_with_retry():
             block_hash = (
                 None
@@ -4713,15 +4494,7 @@
         involvement in the network's delegation and consensus mechanisms.
         """
 
-<<<<<<< HEAD
-        @retry(
-            stop=stop_after_attempt(3),
-            wait=wait_fixed(1),
-            retry=retry_if_not_exception_type(SubstrateRequestException),
-        )
-=======
         @retry(stop=stop_after_attempt(3), wait=wait_fixed(1), reraise=True)
->>>>>>> 587db5b8
         async def make_substrate_call_with_retry(encoded_coldkey_: List[int]):
             block_hash = (
                 None if block is None else await self.substrate.get_block_hash(block)
@@ -4836,15 +4609,7 @@
             Exception: If the substrate call fails after the maximum number of retries.
         """
 
-<<<<<<< HEAD
-        @retry(
-            stop=stop_after_attempt(3),
-            wait=wait_fixed(1),
-            retry=retry_if_not_exception_type(SubstrateRequestException),
-        )
-=======
         @retry(stop=stop_after_attempt(3), wait=wait_fixed(1), reraise=True)
->>>>>>> 587db5b8
         async def make_substrate_call_with_retry():
             return await self.substrate.query(
                 module="SubtensorModule", storage_function="NominatorMinRequiredStake"
@@ -5110,15 +4875,7 @@
         if uid is None:
             return NeuronInfo.get_null_neuron()
 
-<<<<<<< HEAD
-        @retry(
-            stop=stop_after_attempt(3),
-            wait=wait_fixed(1),
-            retry=retry_if_not_exception_type(SubstrateRequestException),
-        )
-=======
         @retry(stop=stop_after_attempt(3), wait=wait_fixed(1), reraise=True)
->>>>>>> 587db5b8
         async def make_substrate_call_with_retry():
             block_hash = (
                 None if block is None else await self.substrate.get_block_hash(block)
@@ -5463,15 +5220,7 @@
             bool: ``True`` if the delegation is successful, ``False`` otherwise.
         """
 
-<<<<<<< HEAD
-        @retry(
-            stop=stop_after_attempt(3),
-            wait=wait_fixed(1),
-            retry=retry_if_not_exception_type(SubstrateRequestException),
-        )
-=======
         @retry(stop=stop_after_attempt(3), wait=wait_fixed(1), reraise=True)
->>>>>>> 587db5b8
         async def make_substrate_call_with_retry():
             call = await self.substrate.compose_call(
                 call_module="SubtensorModule",
@@ -5522,15 +5271,7 @@
             bool: ``True`` if the undelegation is successful, ``False`` otherwise.
         """
 
-<<<<<<< HEAD
-        @retry(
-            stop=stop_after_attempt(3),
-            wait=wait_fixed(1),
-            retry=retry_if_not_exception_type(SubstrateRequestException),
-        )
-=======
         @retry(stop=stop_after_attempt(3), wait=wait_fixed(1), reraise=True)
->>>>>>> 587db5b8
         async def make_substrate_call_with_retry():
             call = await self.substrate.compose_call(
                 call_module="SubtensorModule",
@@ -5580,15 +5321,7 @@
             bool: ``True`` if the nomination is successful, ``False`` otherwise.
         """
 
-<<<<<<< HEAD
-        @retry(
-            stop=stop_after_attempt(3),
-            wait=wait_fixed(1),
-            retry=retry_if_not_exception_type(SubstrateRequestException),
-        )
-=======
         @retry(stop=stop_after_attempt(3), wait=wait_fixed(1), reraise=True)
->>>>>>> 587db5b8
         async def make_substrate_call_with_retry():
             call = await self.substrate.compose_call(
                 call_module="SubtensorModule",
@@ -5639,15 +5372,7 @@
             bool: ``True`` if the take rate increase is successful, ``False`` otherwise.
         """
 
-<<<<<<< HEAD
-        @retry(
-            stop=stop_after_attempt(3),
-            wait=wait_fixed(1),
-            retry=retry_if_not_exception_type(SubstrateRequestException),
-        )
-=======
         @retry(stop=stop_after_attempt(3), wait=wait_fixed(1), reraise=True)
->>>>>>> 587db5b8
         async def make_substrate_call_with_retry():
             call = await self.substrate.compose_call(
                 call_module="SubtensorModule",
@@ -5701,15 +5426,7 @@
             bool: ``True`` if the take rate decrease is successful, ``False`` otherwise.
         """
 
-<<<<<<< HEAD
-        @retry(
-            stop=stop_after_attempt(3),
-            wait=wait_fixed(1),
-            retry=retry_if_not_exception_type(SubstrateRequestException),
-        )
-=======
         @retry(stop=stop_after_attempt(3), wait=wait_fixed(1), reraise=True)
->>>>>>> 587db5b8
         async def make_substrate_call_with_retry():
             call = await self.substrate.compose_call(
                 call_module="SubtensorModule",
@@ -5759,15 +5476,7 @@
         """
         try:
 
-<<<<<<< HEAD
-            @retry(
-                stop=stop_after_attempt(3),
-                wait=wait_fixed(1),
-                retry=retry_if_not_exception_type(SubstrateRequestException),
-            )
-=======
             @retry(stop=stop_after_attempt(3), wait=wait_fixed(1), reraise=True)
->>>>>>> 587db5b8
             async def make_substrate_call_with_retry():
                 return await self.substrate.query(
                     module="System",
@@ -5800,15 +5509,7 @@
         operations on the blockchain. It serves as a reference point for network activities and data synchronization.
         """
 
-<<<<<<< HEAD
-        @retry(
-            stop=stop_after_attempt(3),
-            wait=wait_fixed(1),
-            retry=retry_if_not_exception_type(SubstrateRequestException),
-        )
-=======
         @retry(stop=stop_after_attempt(3), wait=wait_fixed(1), reraise=True)
->>>>>>> 587db5b8
         async def make_substrate_call_with_retry():
             return await self.substrate.get_block_number(None)  # type: ignore
 
@@ -5829,15 +5530,7 @@
         including the distribution of financial resources and the financial status of network participants.
         """
 
-<<<<<<< HEAD
-        @retry(
-            stop=stop_after_attempt(3),
-            wait=wait_fixed(1),
-            retry=retry_if_not_exception_type(SubstrateRequestException),
-        )
-=======
         @retry(stop=stop_after_attempt(3), wait=wait_fixed(1), reraise=True)
->>>>>>> 587db5b8
         async def make_substrate_call_with_retry():
             return await self.substrate.query_map(
                 module="System",
