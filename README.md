<div align="center">

# **Bittensor**
[![Build status](https://circleci.com/gh/opentensor/bittensor.svg?style=shield)](https://circleci.com/gh/opentensor/bittensor)
[![License: MIT](https://img.shields.io/badge/License-MIT-yellow.svg)](https://opensource.org/licenses/MIT)
[![Discord Chat](https://img.shields.io/discord/308323056592486420.svg)](https://discord.gg/3rUr6EcvbB)

---

### Incentivized Peer to Peer Neural Networks

[Discord](https://discord.gg/3rUr6EcvbB) • [Docs](https://opentensor.github.io/index.html) • [Network](https://www.bittensor.com/metagraph) • [Research](https://uploads-ssl.webflow.com/5cfe9427d35b15fd0afc4687/5fa940aea6a95b870067cf09_bittensor.pdf) • [Code](https://github.com/opentensor/BitTensor)

</div>

Bittensor is a p2p-market which rewards the production of machine intelligence with a digital token called Tao. Peers in the system train models by mining knowledge from unsupervised datasets to share with others. Consumers access the network and distill what they learn into production models. The network is collectively-run, open-source, open-access, decentralized, and incentivized to produce state-of-the-art intelligence. For more info, read our [paper](https://uploads-ssl.webflow.com/5cfe9427d35b15fd0afc4687/6021920718efe27873351f68_bittensor.pdf).

# Running a miner

Paste the below command in a MacOS Terminal or Ubuntu shell prompt and follow the instructions. The script will install necessary dependencies and then install Bittensor.
```
$ /bin/bash -c "$(curl -fsSL https://raw.githubusercontent.com/opentensor/bittensor/master/scripts/install.sh)"
```
If you wish to run bittensor through a docker container, create a new wallet, and run docker-compose:

<<<<<<< HEAD
If you wish to install it natively on your machine:
```
$ git clone https://github.com/opentensor/bittensor.git && cd bittensor                                                     # Clone the repository
$ /bin/bash -c "$(curl -fsSL https://raw.githubusercontent.com/opentensor/bittensor/master/scripts/install.sh)"             # Install bittensor
$ bin/bittensor-cli new_wallet                                                                                              # Generate default keys
```
=======
$ bin/bittensor-cli new_wallet                                                      # Generate default keys
$ docker-compose up
>>>>>>> 7ec8923d

# Running the chain

Execute the following commands to install and run the mainnet chain locally. You can then connect your miners to this local node.

```
$ git clone https://github.com/opentensor/subtensor                                 # Clone subtensor
$ ./bin/release/node-subtensor                                                      # Start the binary
```
You can also run the subtensor chain through a docker container:

$ git clone https://github.com/opentensor/subtensor                                 # Clone subtensor
$ docker-compose up
---

### License
The MIT License (MIT)
Copyright © 2021 opentensor.ai

Permission is hereby granted, free of charge, to any person obtaining a copy of this software and associated documentation files (the “Software”), to deal in the Software without restriction, including without limitation the rights to use, copy, modify, merge, publish, distribute, sublicense, and/or sell copies of the Software, and to permit persons to whom the Software is furnished to do so, subject to the following conditions:

The above copyright notice and this permission notice shall be included in all copies or substantial portions of the Software.

THE SOFTWARE IS PROVIDED “AS IS”, WITHOUT WARRANTY OF ANY KIND, EXPRESS OR IMPLIED, INCLUDING BUT NOT LIMITED TO THE WARRANTIES OF MERCHANTABILITY, FITNESS FOR A PARTICULAR PURPOSE AND NONINFRINGEMENT. IN NO EVENT SHALL THE AUTHORS OR COPYRIGHT HOLDERS BE LIABLE FOR ANY CLAIM, DAMAGES OR OTHER LIABILITY, WHETHER IN AN ACTION OF CONTRACT, TORT OR OTHERWISE, ARISING FROM, OUT OF OR IN CONNECTION WITH THE SOFTWARE OR THE USE OR OTHER DEALINGS IN THE SOFTWARE.


### Acknowledgments
**learning-at-home/hivemind**<|MERGE_RESOLUTION|>--- conflicted
+++ resolved
@@ -23,17 +23,13 @@
 ```
 If you wish to run bittensor through a docker container, create a new wallet, and run docker-compose:
 
-<<<<<<< HEAD
+
 If you wish to install it natively on your machine:
 ```
 $ git clone https://github.com/opentensor/bittensor.git && cd bittensor                                                     # Clone the repository
 $ /bin/bash -c "$(curl -fsSL https://raw.githubusercontent.com/opentensor/bittensor/master/scripts/install.sh)"             # Install bittensor
 $ bin/bittensor-cli new_wallet                                                                                              # Generate default keys
 ```
-=======
-$ bin/bittensor-cli new_wallet                                                      # Generate default keys
-$ docker-compose up
->>>>>>> 7ec8923d
 
 # Running the chain
 
@@ -44,9 +40,10 @@
 $ ./bin/release/node-subtensor                                                      # Start the binary
 ```
 You can also run the subtensor chain through a docker container:
-
+```
 $ git clone https://github.com/opentensor/subtensor                                 # Clone subtensor
 $ docker-compose up
+```
 ---
 
 ### License
