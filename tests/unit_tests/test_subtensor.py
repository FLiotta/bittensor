# The MIT License (MIT)
# Copyright © 2022 Opentensor Foundation

# Permission is hereby granted, free of charge, to any person obtaining a copy of this software and associated
# documentation files (the “Software”), to deal in the Software without restriction, including without limitation
# the rights to use, copy, modify, merge, publish, distribute, sublicense, and/or sell copies of the Software,
# and to permit persons to whom the Software is furnished to do so, subject to the following conditions:

# The above copyright notice and this permission notice shall be included in all copies or substantial portions of
# the Software.

# THE SOFTWARE IS PROVIDED “AS IS”, WITHOUT WARRANTY OF ANY KIND, EXPRESS OR IMPLIED, INCLUDING BUT NOT LIMITED TO
# THE WARRANTIES OF MERCHANTABILITY, FITNESS FOR A PARTICULAR PURPOSE AND NONINFRINGEMENT. IN NO EVENT SHALL
# THE AUTHORS OR COPYRIGHT HOLDERS BE LIABLE FOR ANY CLAIM, DAMAGES OR OTHER LIABILITY, WHETHER IN AN ACTION
# OF CONTRACT, TORT OR OTHERWISE, ARISING FROM, OUT OF OR IN CONNECTION WITH THE SOFTWARE OR THE USE OR OTHER
# DEALINGS IN THE SOFTWARE.

# Standard Lib
import argparse
import dataclasses
import unittest.mock as mock
from typing import Any
from unittest.mock import MagicMock

# 3rd Party
import pytest

# Application
import bittensor
from bittensor import subtensor_module
from bittensor.chain_data import SubnetHyperparameters
from bittensor.commands import utils
from bittensor.commands.utils import normalize_hyperparameters
from bittensor.subtensor import (
    Subtensor,
    _logger,
)
from bittensor.utils import wallet_utils
from bittensor.utils.balance import Balance

U16_MAX = 65535
U64_MAX = 18446744073709551615


def test_serve_axon_with_external_ip_set():
    internal_ip: str = "192.0.2.146"
    external_ip: str = "2001:0db8:85a3:0000:0000:8a2e:0370:7334"

    mock_serve_axon = MagicMock(return_value=True)

    mock_subtensor = MagicMock(spec=bittensor.subtensor, serve_axon=mock_serve_axon)

    mock_add_insecure_port = mock.MagicMock(return_value=None)
    mock_wallet = MagicMock(
        spec=bittensor.wallet,
        coldkey=MagicMock(),
        coldkeypub=MagicMock(
            # mock ss58 address
            ss58_address="5DD26kC2kxajmwfbbZmVmxhrY9VeeyR1Gpzy9i8wxLUg6zxm"
        ),
        hotkey=MagicMock(
            ss58_address="5CtstubuSoVLJGCXkiWRNKrrGg2DVBZ9qMs2qYTLsZR4q1Wg"
        ),
    )

    mock_config = bittensor.axon.config()
    mock_axon_with_external_ip_set = bittensor.axon(
        wallet=mock_wallet,
        ip=internal_ip,
        external_ip=external_ip,
        config=mock_config,
    )

    mock_subtensor.serve_axon(
        netuid=-1,
        axon=mock_axon_with_external_ip_set,
    )

    mock_serve_axon.assert_called_once()

    # verify that the axon is served to the network with the external ip
    _, kwargs = mock_serve_axon.call_args
    axon_info = kwargs["axon"].info()
    assert axon_info.ip == external_ip


def test_serve_axon_with_external_port_set():
    external_ip: str = "2001:0db8:85a3:0000:0000:8a2e:0370:7334"

    internal_port: int = 1234
    external_port: int = 5678

    mock_serve = MagicMock(return_value=True)

    mock_serve_axon = MagicMock(return_value=True)

    mock_subtensor = MagicMock(
        spec=bittensor.subtensor,
        serve=mock_serve,
        serve_axon=mock_serve_axon,
    )

    mock_wallet = MagicMock(
        spec=bittensor.wallet,
        coldkey=MagicMock(),
        coldkeypub=MagicMock(
            # mock ss58 address
            ss58_address="5DD26kC2kxajmwfbbZmVmxhrY9VeeyR1Gpzy9i8wxLUg6zxm"
        ),
        hotkey=MagicMock(
            ss58_address="5CtstubuSoVLJGCXkiWRNKrrGg2DVBZ9qMs2qYTLsZR4q1Wg"
        ),
    )

    mock_config = bittensor.axon.config()

    mock_axon_with_external_port_set = bittensor.axon(
        wallet=mock_wallet,
        port=internal_port,
        external_port=external_port,
        config=mock_config,
    )

    with mock.patch(
        "bittensor.utils.networking.get_external_ip", return_value=external_ip
    ):
        # mock the get_external_ip function to return the external ip
        mock_subtensor.serve_axon(
            netuid=-1,
            axon=mock_axon_with_external_port_set,
        )

    mock_serve_axon.assert_called_once()
    # verify that the axon is served to the network with the external port
    _, kwargs = mock_serve_axon.call_args
    axon_info = kwargs["axon"].info()
    assert axon_info.port == external_port


class ExitEarly(Exception):
    """Mock exception to exit early from the called code"""

    pass


def test_stake_multiple():
    mock_amount: bittensor.Balance = bittensor.Balance.from_tao(1.0)

    mock_wallet = MagicMock(
        spec=bittensor.wallet,
        coldkey=MagicMock(),
        coldkeypub=MagicMock(
            # mock ss58 address
            ss58_address="5DD26kC2kxajmwfbbZmVmxhrY9VeeyR1Gpzy9i8wxLUg6zxm"
        ),
        hotkey=MagicMock(
            ss58_address="5CtstubuSoVLJGCXkiWRNKrrGg2DVBZ9qMs2qYTLsZR4q1Wg"
        ),
    )

    mock_hotkey_ss58s = ["5CtstubuSoVLJGCXkiWRNKrrGg2DVBZ9qMs2qYTLsZR4q1Wg"]

    mock_amounts = [mock_amount]  # more than 1000 RAO

    mock_neuron = MagicMock(
        is_null=False,
    )

    mock_do_stake = MagicMock(side_effect=ExitEarly)

    mock_subtensor = MagicMock(
        spec=bittensor.subtensor,
        network="mock_net",
        get_balance=MagicMock(
            return_value=bittensor.Balance.from_tao(mock_amount.tao + 20.0)
        ),  # enough balance to stake
        get_neuron_for_pubkey_and_subnet=MagicMock(return_value=mock_neuron),
        _do_stake=mock_do_stake,
    )

    with pytest.raises(ExitEarly):
        bittensor.subtensor.add_stake_multiple(
            mock_subtensor,
            wallet=mock_wallet,
            hotkey_ss58s=mock_hotkey_ss58s,
            amounts=mock_amounts,
        )

        mock_do_stake.assert_called_once()
        # args, kwargs
        _, kwargs = mock_do_stake.call_args

        assert kwargs["amount"] == pytest.approx(
            mock_amount.rao, rel=1e9
        )  # delta of 1.0 TAO


@pytest.mark.parametrize(
    "test_id, expected_output",
    [
        # Happy path test
        (
            "happy_path_default",
            "Create and return a new object.  See help(type) for accurate signature.",
        ),
    ],
)
def test_help(test_id, expected_output, capsys):
    # Act
    Subtensor.help()

    # Assert
    captured = capsys.readouterr()
    assert expected_output in captured.out, f"Test case {test_id} failed"


@pytest.fixture
def parser():
    return argparse.ArgumentParser()


# Mocking argparse.ArgumentParser.add_argument method to simulate ArgumentError
def test_argument_error_handling(monkeypatch, parser):
    def mock_add_argument(*args, **kwargs):
        raise argparse.ArgumentError(None, "message")

    monkeypatch.setattr(argparse.ArgumentParser, "add_argument", mock_add_argument)
    # No exception should be raised
    Subtensor.add_args(parser)


@pytest.mark.parametrize(
    "network, expected_network, expected_endpoint",
    [
        # Happy path tests
        ("finney", "finney", bittensor.__finney_entrypoint__),
        ("local", "local", bittensor.__local_entrypoint__),
        ("test", "test", bittensor.__finney_test_entrypoint__),
        ("archive", "archive", bittensor.__archive_entrypoint__),
        # Endpoint override tests
        (
            bittensor.__finney_entrypoint__,
            "finney",
            bittensor.__finney_entrypoint__,
        ),
        (
            "entrypoint-finney.opentensor.ai",
            "finney",
            bittensor.__finney_entrypoint__,
        ),
        (
            bittensor.__finney_test_entrypoint__,
            "test",
            bittensor.__finney_test_entrypoint__,
        ),
        (
            "test.finney.opentensor.ai",
            "test",
            bittensor.__finney_test_entrypoint__,
        ),
        (
            bittensor.__archive_entrypoint__,
            "archive",
            bittensor.__archive_entrypoint__,
        ),
        (
            "archive.chain.opentensor.ai",
            "archive",
            bittensor.__archive_entrypoint__,
        ),
        ("127.0.0.1", "local", "127.0.0.1"),
        ("localhost", "local", "localhost"),
        # Edge cases
        (None, None, None),
        ("unknown", "unknown network", "unknown"),
    ],
)
def test_determine_chain_endpoint_and_network(
    network, expected_network, expected_endpoint
):
    # Act
    result_network, result_endpoint = Subtensor.determine_chain_endpoint_and_network(
        network
    )

    # Assert
    assert result_network == expected_network
    assert result_endpoint == expected_endpoint


# Subtensor().get_error_info_by_index tests
@pytest.fixture
def substrate():
    class MockSubstrate:
        pass

    return MockSubstrate()


@pytest.fixture
def subtensor(substrate):
    mock.patch.object(
        subtensor_module,
        "get_subtensor_errors",
        return_value={
            "1": ("ErrorOne", "Description one"),
            "2": ("ErrorTwo", "Description two"),
        },
    ).start()
    return Subtensor()


def test_get_error_info_by_index_known_error(subtensor):
    name, description = subtensor.get_error_info_by_index(1)
    assert name == "ErrorOne"
    assert description == "Description one"


@pytest.fixture
def mock_logger():
    with mock.patch.object(_logger, "warning") as mock_warning:
        yield mock_warning


def test_get_error_info_by_index_unknown_error(subtensor, mock_logger):
    fake_index = 999
    name, description = subtensor.get_error_info_by_index(fake_index)
    assert name == "Unknown Error"
    assert description == ""
    mock_logger.assert_called_once_with(
        f"Subtensor returned an error with an unknown index: {fake_index}"
    )


# Subtensor()._get_hyperparameter tests
def test_hyperparameter_subnet_does_not_exist(subtensor, mocker):
    """Tests when the subnet does not exist."""
    subtensor.subnet_exists = mocker.MagicMock(return_value=False)
    assert subtensor._get_hyperparameter("Difficulty", 1, None) is None
    subtensor.subnet_exists.assert_called_once_with(1, None)


def test_hyperparameter_result_is_none(subtensor, mocker):
    """Tests when query_subtensor returns None."""
    subtensor.subnet_exists = mocker.MagicMock(return_value=True)
    subtensor.query_subtensor = mocker.MagicMock(return_value=None)
    assert subtensor._get_hyperparameter("Difficulty", 1, None) is None
    subtensor.subnet_exists.assert_called_once_with(1, None)
    subtensor.query_subtensor.assert_called_once_with("Difficulty", None, [1])


def test_hyperparameter_result_has_no_value(subtensor, mocker):
    """Test when the result has no 'value' attribute."""

    subtensor.subnet_exists = mocker.MagicMock(return_value=True)
    subtensor.query_subtensor = mocker.MagicMock(return_value=None)
    assert subtensor._get_hyperparameter("Difficulty", 1, None) is None
    subtensor.subnet_exists.assert_called_once_with(1, None)
    subtensor.query_subtensor.assert_called_once_with("Difficulty", None, [1])


def test_hyperparameter_success_int(subtensor, mocker):
    """Test when query_subtensor returns an integer value."""
    subtensor.subnet_exists = mocker.MagicMock(return_value=True)
    subtensor.query_subtensor = mocker.MagicMock(
        return_value=mocker.MagicMock(value=100)
    )
    assert subtensor._get_hyperparameter("Difficulty", 1, None) == 100
    subtensor.subnet_exists.assert_called_once_with(1, None)
    subtensor.query_subtensor.assert_called_once_with("Difficulty", None, [1])


def test_hyperparameter_success_float(subtensor, mocker):
    """Test when query_subtensor returns a float value."""
    subtensor.subnet_exists = mocker.MagicMock(return_value=True)
    subtensor.query_subtensor = mocker.MagicMock(
        return_value=mocker.MagicMock(value=0.5)
    )
    assert subtensor._get_hyperparameter("Difficulty", 1, None) == 0.5
    subtensor.subnet_exists.assert_called_once_with(1, None)
    subtensor.query_subtensor.assert_called_once_with("Difficulty", None, [1])


# Tests Hyper parameter calls
@pytest.mark.parametrize(
    "method, param_name, value, expected_result_type",
    [
        ("rho", "Rho", 1, int),
        ("kappa", "Kappa", 1.0, float),
        ("difficulty", "Difficulty", 1, int),
        ("recycle", "Burn", 1, Balance),
        ("immunity_period", "ImmunityPeriod", 1, int),
        ("validator_batch_size", "ValidatorBatchSize", 1, int),
        ("validator_prune_len", "ValidatorPruneLen", 1, int),
        ("validator_logits_divergence", "ValidatorLogitsDivergence", 1.0, float),
        ("validator_sequence_length", "ValidatorSequenceLength", 1, int),
        ("validator_epochs_per_reset", "ValidatorEpochsPerReset", 1, int),
        ("validator_epoch_length", "ValidatorEpochLen", 1, int),
        ("validator_exclude_quantile", "ValidatorExcludeQuantile", 1.0, float),
        ("max_allowed_validators", "MaxAllowedValidators", 1, int),
        ("min_allowed_weights", "MinAllowedWeights", 1, int),
        ("max_weight_limit", "MaxWeightsLimit", 1, float),
        ("adjustment_alpha", "AdjustmentAlpha", 1, float),
        ("bonds_moving_avg", "BondsMovingAverage", 1, float),
        ("scaling_law_power", "ScalingLawPower", 1, float),
        ("synergy_scaling_law_power", "SynergyScalingLawPower", 1, float),
        ("subnetwork_n", "SubnetworkN", 1, int),
        ("max_n", "MaxAllowedUids", 1, int),
        ("blocks_since_epoch", "BlocksSinceEpoch", 1, int),
        ("tempo", "Tempo", 1, int),
    ],
)
def test_hyper_parameter_success_calls(
    subtensor, mocker, method, param_name, value, expected_result_type
):
    """
    Tests various hyperparameter methods to ensure they correctly fetch their respective hyperparameters and return the
    expected values.
    """
    # Prep
    subtensor._get_hyperparameter = mocker.MagicMock(return_value=value)

    spy_u16_normalized_float = mocker.spy(subtensor_module, "U16_NORMALIZED_FLOAT")
    spy_u64_normalized_float = mocker.spy(subtensor_module, "U64_NORMALIZED_FLOAT")
    spy_balance_from_rao = mocker.spy(Balance, "from_rao")

    # Call
    subtensor_method = getattr(subtensor, method)
    result = subtensor_method(netuid=7, block=707)

    # Assertions
    subtensor._get_hyperparameter.assert_called_once_with(
        block=707, netuid=7, param_name=param_name
    )
    # if we change the methods logic in the future we have to be make sure the returned type is correct
    assert isinstance(result, expected_result_type)

    # Special cases
    if method in [
        "kappa",
        "validator_logits_divergence",
        "validator_exclude_quantile",
        "max_weight_limit",
    ]:
        spy_u16_normalized_float.assert_called_once()

    if method in ["adjustment_alpha", "bonds_moving_avg"]:
        spy_u64_normalized_float.assert_called_once()

    if method in ["recycle"]:
        spy_balance_from_rao.assert_called_once()


def test_blocks_since_last_update_success_calls(subtensor, mocker):
    """Tests the weights_rate_limit method to ensure it correctly fetches the LastUpdate hyperparameter."""
    # Prep
    uid = 7
    mocked_current_block = 2
    mocked_result = {uid: 1}
    subtensor._get_hyperparameter = mocker.MagicMock(return_value=mocked_result)
    subtensor.get_current_block = mocker.MagicMock(return_value=mocked_current_block)

    # Call
    result = subtensor.blocks_since_last_update(netuid=7, uid=uid)

    # Assertions
    subtensor.get_current_block.assert_called_once()
    subtensor._get_hyperparameter.assert_called_once_with(
        param_name="LastUpdate", netuid=7
    )
    assert result == 1
    # if we change the methods logic in the future we have to be make sure the returned type is correct
    assert isinstance(result, int)


def test_weights_rate_limit_success_calls(subtensor, mocker):
    """Tests the weights_rate_limit method to ensure it correctly fetches the WeightsSetRateLimit hyperparameter."""
    # Prep
    subtensor._get_hyperparameter = mocker.MagicMock(return_value=5)

    # Call
    result = subtensor.weights_rate_limit(netuid=7)

    # Assertions
    subtensor._get_hyperparameter.assert_called_once_with(
        param_name="WeightsSetRateLimit", netuid=7
    )
    # if we change the methods logic in the future we have to be make sure the returned type is correct
    assert isinstance(result, int)


@pytest.fixture
def sample_hyperparameters():
    return MagicMock(spec=SubnetHyperparameters)


def get_normalized_value(normalized_data, param_name):
    return next(
        (
            norm_value
            for p_name, _, norm_value in normalized_data
            if p_name == param_name
        ),
        None,
    )


@pytest.mark.parametrize(
    "param_name, max_value, mid_value, zero_value, is_balance",
    [
        ("adjustment_alpha", U64_MAX, U64_MAX / 2, 0, False),
        ("max_weight_limit", U16_MAX, U16_MAX / 2, 0, False),
        ("difficulty", U64_MAX, U64_MAX / 2, 0, False),
        ("min_difficulty", U64_MAX, U64_MAX / 2, 0, False),
        ("max_difficulty", U64_MAX, U64_MAX / 2, 0, False),
        ("bonds_moving_avg", U64_MAX, U64_MAX / 2, 0, False),
        ("min_burn", 10000000000, 5000000000, 0, True),  # These are in rao
        ("max_burn", 20000000000, 10000000000, 0, True),
    ],
    ids=[
        "adjustment-alpha",
        "max_weight_limit",
        "difficulty",
        "min_difficulty",
        "max_difficulty",
        "bonds_moving_avg",
        "min_burn",
        "max_burn",
    ],
)
def test_hyperparameter_normalization(
    sample_hyperparameters, param_name, max_value, mid_value, zero_value, is_balance
):
    setattr(sample_hyperparameters, param_name, mid_value)
    normalized = normalize_hyperparameters(sample_hyperparameters)
    norm_value = get_normalized_value(normalized, param_name)

    # Mid-value test
    if is_balance:
        numeric_value = float(str(norm_value).lstrip(bittensor.__tao_symbol__))
        expected_tao = mid_value / 1e9
        assert (
            numeric_value == expected_tao
        ), f"Mismatch in tao value for {param_name} at mid value"
    else:
        assert float(norm_value) == 0.5, f"Failed mid-point test for {param_name}"

    # Max-value test
    setattr(sample_hyperparameters, param_name, max_value)
    normalized = normalize_hyperparameters(sample_hyperparameters)
    norm_value = get_normalized_value(normalized, param_name)

    if is_balance:
        numeric_value = float(str(norm_value).lstrip(bittensor.__tao_symbol__))
        expected_tao = max_value / 1e9
        assert (
            numeric_value == expected_tao
        ), f"Mismatch in tao value for {param_name} at max value"
    else:
        assert float(norm_value) == 1.0, f"Failed max value test for {param_name}"

    # Zero-value test
    setattr(sample_hyperparameters, param_name, zero_value)
    normalized = normalize_hyperparameters(sample_hyperparameters)
    norm_value = get_normalized_value(normalized, param_name)

    if is_balance:
        numeric_value = float(str(norm_value).lstrip(bittensor.__tao_symbol__))
        expected_tao = zero_value / 1e9
        assert (
            numeric_value == expected_tao
        ), f"Mismatch in tao value for {param_name} at zero value"
    else:
        assert float(norm_value) == 0.0, f"Failed zero value test for {param_name}"


###########################
# Account functions tests #
###########################


# `get_total_stake_for_hotkey` tests
def test_get_total_stake_for_hotkey_success(subtensor, mocker):
    """Tests successful retrieval of total stake for hotkey."""
    # Prep
    subtensor.query_subtensor = mocker.MagicMock(return_value=mocker.MagicMock(value=1))
    fake_ss58_address = "12bzRJfh7arnnfPPUZHeJUaE62QLEwhK48QnH9LXeK2m1iZU"
    spy_balance_from_rao = mocker.spy(Balance, "from_rao")

    # Call
    result = subtensor.get_total_stake_for_hotkey(ss58_address=fake_ss58_address)

    # Assertions
    subtensor.query_subtensor.assert_called_once_with(
        "TotalHotkeyStake", None, [fake_ss58_address]
    )
    spy_balance_from_rao.assert_called_once()
    # if we change the methods logic in the future we have to be make sure the returned type is correct
    assert isinstance(result, Balance)


def test_get_total_stake_for_hotkey_not_result(subtensor, mocker):
    """Tests retrieval of total stake for hotkey when no result is returned."""
    # Prep
    subtensor.query_subtensor = mocker.MagicMock(return_value=None)
    fake_ss58_address = "12bzRJfh7arnnfPPUZHeJUaE62QLEwhK48QnH9LXeK2m1iZU"
    spy_balance_from_rao = mocker.spy(Balance, "from_rao")

    # Call
    result = subtensor.get_total_stake_for_hotkey(ss58_address=fake_ss58_address)

    # Assertions
    subtensor.query_subtensor.assert_called_once_with(
        "TotalHotkeyStake", None, [fake_ss58_address]
    )
    spy_balance_from_rao.assert_not_called()
    # if we change the methods logic in the future we have to be make sure the returned type is correct
    assert isinstance(result, type(None))


def test_get_total_stake_for_hotkey_not_value(subtensor, mocker):
    """Tests retrieval of total stake for hotkey when no value attribute is present."""
    # Prep
    subtensor.query_subtensor = mocker.MagicMock(return_value=object)
    fake_ss58_address = "12bzRJfh7arnnfPPUZHeJUaE62QLEwhK48QnH9LXeK2m1iZU"
    spy_balance_from_rao = mocker.spy(Balance, "from_rao")

    # Call
    result = subtensor.get_total_stake_for_hotkey(ss58_address=fake_ss58_address)

    # Assertions
    subtensor.query_subtensor.assert_called_once_with(
        "TotalHotkeyStake", None, [fake_ss58_address]
    )
    spy_balance_from_rao.assert_not_called()
    # if we change the methods logic in the future we have to be make sure the returned type is correct
    assert isinstance(subtensor.query_subtensor.return_value, object)
    assert not hasattr(result, "value")


# `get_total_stake_for_coldkey` tests
def test_get_total_stake_for_coldkey_success(subtensor, mocker):
    """Tests successful retrieval of total stake for coldkey."""
    # Prep
    subtensor.query_subtensor = mocker.MagicMock(return_value=mocker.MagicMock(value=1))
    fake_ss58_address = "12bzRJfh7arnnfPPUZHeJUaE62QLEwhK48QnH9LXeK2m1iZU"
    spy_balance_from_rao = mocker.spy(Balance, "from_rao")

    # Call
    result = subtensor.get_total_stake_for_coldkey(ss58_address=fake_ss58_address)

    # Assertions
    subtensor.query_subtensor.assert_called_once_with(
        "TotalColdkeyStake", None, [fake_ss58_address]
    )
    spy_balance_from_rao.assert_called_once()
    # if we change the methods logic in the future we have to be make sure the returned type is correct
    assert isinstance(result, Balance)


def test_get_total_stake_for_coldkey_not_result(subtensor, mocker):
    """Tests retrieval of total stake for coldkey when no result is returned."""
    # Prep
    subtensor.query_subtensor = mocker.MagicMock(return_value=None)
    fake_ss58_address = "12bzRJfh7arnnfPPUZHeJUaE62QLEwhK48QnH9LXeK2m1iZU"
    spy_balance_from_rao = mocker.spy(Balance, "from_rao")

    # Call
    result = subtensor.get_total_stake_for_coldkey(ss58_address=fake_ss58_address)

    # Assertions
    subtensor.query_subtensor.assert_called_once_with(
        "TotalColdkeyStake", None, [fake_ss58_address]
    )
    spy_balance_from_rao.assert_not_called()
    # if we change the methods logic in the future we have to be make sure the returned type is correct
    assert isinstance(result, type(None))


def test_get_total_stake_for_coldkey_not_value(subtensor, mocker):
    """Tests retrieval of total stake for coldkey when no value attribute is present."""
    # Prep
    subtensor.query_subtensor = mocker.MagicMock(return_value=object)
    fake_ss58_address = "12bzRJfh7arnnfPPUZHeJUaE62QLEwhK48QnH9LXeK2m1iZU"
    spy_balance_from_rao = mocker.spy(Balance, "from_rao")

    # Call
    result = subtensor.get_total_stake_for_coldkey(ss58_address=fake_ss58_address)

    # Assertions
    subtensor.query_subtensor.assert_called_once_with(
        "TotalColdkeyStake", None, [fake_ss58_address]
    )
    spy_balance_from_rao.assert_not_called()
    # if we change the methods logic in the future we have to be make sure the returned type is correct
    assert isinstance(subtensor.query_subtensor.return_value, object)
    assert not hasattr(result, "value")


# `get_stake` tests
def test_get_stake_returns_correct_data(mocker, subtensor):
    """Tests that get_stake returns correct data."""
    # Prep
    hotkey_ss58 = "test_hotkey"
    block = 123
    expected_query_result = [
        (mocker.MagicMock(value="coldkey1"), mocker.MagicMock(value=100)),
        (mocker.MagicMock(value="coldkey2"), mocker.MagicMock(value=200)),
    ]
    mocker.patch.object(
        subtensor, "query_map_subtensor", return_value=expected_query_result
    )

    # Call
    result = subtensor.get_stake(hotkey_ss58, block)

    # Assertion
    assert result == [
        ("coldkey1", Balance.from_rao(100)),
        ("coldkey2", Balance.from_rao(200)),
    ]
    subtensor.query_map_subtensor.assert_called_once_with("Stake", block, [hotkey_ss58])


def test_get_stake_no_block(mocker, subtensor):
    """Tests get_stake with no block specified."""
    # Prep
    hotkey_ss58 = "test_hotkey"
    expected_query_result = [
        (MagicMock(value="coldkey1"), MagicMock(value=100)),
    ]
    mocker.patch.object(
        subtensor, "query_map_subtensor", return_value=expected_query_result
    )

    # Call
    result = subtensor.get_stake(hotkey_ss58)

    # Assertion
    assert result == [("coldkey1", Balance.from_rao(100))]
    subtensor.query_map_subtensor.assert_called_once_with("Stake", None, [hotkey_ss58])


def test_get_stake_empty_result(mocker, subtensor):
    """Tests get_stake with an empty result."""
    # Prep
    hotkey_ss58 = "test_hotkey"
    block = 123
    expected_query_result = []
    mocker.patch.object(
        subtensor, "query_map_subtensor", return_value=expected_query_result
    )

    # Call
    result = subtensor.get_stake(hotkey_ss58, block)

    # Assertion
    assert result == []
    subtensor.query_map_subtensor.assert_called_once_with("Stake", block, [hotkey_ss58])


# `does_hotkey_exist` tests
def test_does_hotkey_exist_true(mocker, subtensor):
    """Test does_hotkey_exist returns True when hotkey exists and is valid."""
    # Prep
    hotkey_ss58 = "test_hotkey"
    block = 123
    mock_result = mocker.MagicMock(value="valid_coldkey")
    mocker.patch.object(subtensor, "query_subtensor", return_value=mock_result)

    # Call
    result = subtensor.does_hotkey_exist(hotkey_ss58, block)

    # Assertions
    assert result is True
    subtensor.query_subtensor.assert_called_once_with("Owner", block, [hotkey_ss58])


def test_does_hotkey_exist_false_special_value(mocker, subtensor):
    """Test does_hotkey_exist returns False when result value is the special value."""
    # Prep
    hotkey_ss58 = "test_hotkey"
    block = 123
    special_value = "5C4hrfjw9DjXZTzV3MwzrrAr9P1MJhSrvWGWqi1eSuyUpnhM"
    mock_result = MagicMock(value=special_value)
    mocker.patch.object(subtensor, "query_subtensor", return_value=mock_result)

    # Call
    result = subtensor.does_hotkey_exist(hotkey_ss58, block)

    # Assertions
    assert result is False
    subtensor.query_subtensor.assert_called_once_with("Owner", block, [hotkey_ss58])


def test_does_hotkey_exist_false_no_value(mocker, subtensor):
    """Test does_hotkey_exist returns False when result has no value attribute."""
    # Prep
    hotkey_ss58 = "test_hotkey"
    block = 123
    mock_result = mocker.MagicMock()
    del mock_result.value
    mocker.patch.object(subtensor, "query_subtensor", return_value=mock_result)

    # Call
    result = subtensor.does_hotkey_exist(hotkey_ss58, block)

    # Assertions
    assert result is False
    subtensor.query_subtensor.assert_called_once_with("Owner", block, [hotkey_ss58])


def test_does_hotkey_exist_false_no_result(mocker, subtensor):
    """Test does_hotkey_exist returns False when query_subtensor returns None."""
    # Prep
    hotkey_ss58 = "test_hotkey"
    block = 123
    mocker.patch.object(subtensor, "query_subtensor", return_value=None)

    # Call
    result = subtensor.does_hotkey_exist(hotkey_ss58, block)

    # Assertions
    assert result is False
    subtensor.query_subtensor.assert_called_once_with("Owner", block, [hotkey_ss58])


def test_does_hotkey_exist_no_block(mocker, subtensor):
    """Test does_hotkey_exist with no block specified."""
    # Prep
    hotkey_ss58 = "test_hotkey"
    mock_result = mocker.MagicMock(value="valid_coldkey")
    mocker.patch.object(subtensor, "query_subtensor", return_value=mock_result)

    # Call
    result = subtensor.does_hotkey_exist(hotkey_ss58)

    # Assertions
    assert result is True
    subtensor.query_subtensor.assert_called_once_with("Owner", None, [hotkey_ss58])


# `get_hotkey_owner` tests
def test_get_hotkey_owner_exists(mocker, subtensor):
    """Test get_hotkey_owner when the hotkey exists."""
    # Prep
    hotkey_ss58 = "test_hotkey"
    block = 123
    expected_owner = "coldkey_owner"
    mock_result = mocker.MagicMock(value=expected_owner)
    mocker.patch.object(subtensor, "query_subtensor", return_value=mock_result)
    mocker.patch.object(subtensor, "does_hotkey_exist", return_value=True)

    # Call
    result = subtensor.get_hotkey_owner(hotkey_ss58, block)

    # Assertions
    assert result == expected_owner
    subtensor.query_subtensor.assert_called_once_with("Owner", block, [hotkey_ss58])
    subtensor.does_hotkey_exist.assert_called_once_with(hotkey_ss58, block)


def test_get_hotkey_owner_does_not_exist(mocker, subtensor):
    """Test get_hotkey_owner when the hotkey does not exist."""
    # Prep
    hotkey_ss58 = "test_hotkey"
    block = 123
    mocker.patch.object(subtensor, "query_subtensor", return_value=None)
    mocker.patch.object(subtensor, "does_hotkey_exist", return_value=False)

    # Call
    result = subtensor.get_hotkey_owner(hotkey_ss58, block)

    # Assertions
    assert result is None
    subtensor.query_subtensor.assert_called_once_with("Owner", block, [hotkey_ss58])
    subtensor.does_hotkey_exist.assert_not_called()


def test_get_hotkey_owner_no_block(mocker, subtensor):
    """Test get_hotkey_owner with no block specified."""
    # Prep
    hotkey_ss58 = "test_hotkey"
    expected_owner = "coldkey_owner"
    mock_result = mocker.MagicMock(value=expected_owner)
    mocker.patch.object(subtensor, "query_subtensor", return_value=mock_result)
    mocker.patch.object(subtensor, "does_hotkey_exist", return_value=True)

    # Call
    result = subtensor.get_hotkey_owner(hotkey_ss58)

    # Assertions
    assert result == expected_owner
    subtensor.query_subtensor.assert_called_once_with("Owner", None, [hotkey_ss58])
    subtensor.does_hotkey_exist.assert_called_once_with(hotkey_ss58, None)


def test_get_hotkey_owner_no_value_attribute(mocker, subtensor):
    """Test get_hotkey_owner when the result has no value attribute."""
    # Prep
    hotkey_ss58 = "test_hotkey"
    block = 123
    mock_result = mocker.MagicMock()
    del mock_result.value
    mocker.patch.object(subtensor, "query_subtensor", return_value=mock_result)
    mocker.patch.object(subtensor, "does_hotkey_exist", return_value=True)

    # Call
    result = subtensor.get_hotkey_owner(hotkey_ss58, block)

    # Assertions
    assert result is None
    subtensor.query_subtensor.assert_called_once_with("Owner", block, [hotkey_ss58])
    subtensor.does_hotkey_exist.assert_not_called()


# `get_axon_info` tests
def test_get_axon_info_success(mocker, subtensor):
    """Test get_axon_info returns correct data when axon information is found."""
    # Prep
    netuid = 1
    hotkey_ss58 = "test_hotkey"
    block = 123
    mock_result = mocker.MagicMock(
        value={
            "ip": "192.168.1.1",
            "ip_type": 4,
            "port": 8080,
            "protocol": "tcp",
            "version": "1.0",
            "placeholder1": "data1",
            "placeholder2": "data2",
        }
    )
    mocker.patch.object(subtensor, "query_subtensor", return_value=mock_result)

    # Call
    result = subtensor.get_axon_info(netuid, hotkey_ss58, block)

    # Asserts
    assert result is not None
    assert result.ip == "192.168.1.1"
    assert result.ip_type == 4
    assert result.port == 8080
    assert result.protocol == "tcp"
    assert result.version == "1.0"
    assert result.placeholder1 == "data1"
    assert result.placeholder2 == "data2"
    assert result.hotkey == hotkey_ss58
    assert result.coldkey == ""
    subtensor.query_subtensor.assert_called_once_with(
        "Axons", block, [netuid, hotkey_ss58]
    )


def test_get_axon_info_no_data(mocker, subtensor):
    """Test get_axon_info returns None when no axon information is found."""
    # Prep
    netuid = 1
    hotkey_ss58 = "test_hotkey"
    block = 123
    mocker.patch.object(subtensor, "query_subtensor", return_value=None)

    # Call
    result = subtensor.get_axon_info(netuid, hotkey_ss58, block)

    # Asserts
    assert result is None
    subtensor.query_subtensor.assert_called_once_with(
        "Axons", block, [netuid, hotkey_ss58]
    )


def test_get_axon_info_no_value_attribute(mocker, subtensor):
    """Test get_axon_info returns None when result has no value attribute."""
    # Prep
    netuid = 1
    hotkey_ss58 = "test_hotkey"
    block = 123
    mock_result = mocker.MagicMock()
    del mock_result.value
    mocker.patch.object(subtensor, "query_subtensor", return_value=mock_result)

    # Call
    result = subtensor.get_axon_info(netuid, hotkey_ss58, block)

    # Asserts
    assert result is None
    subtensor.query_subtensor.assert_called_once_with(
        "Axons", block, [netuid, hotkey_ss58]
    )


def test_get_axon_info_no_block(mocker, subtensor):
    """Test get_axon_info with no block specified."""
    # Prep
    netuid = 1
    hotkey_ss58 = "test_hotkey"
    mock_result = mocker.MagicMock(
        value={
            "ip": 3232235777,  # 192.168.1.1
            "ip_type": 4,
            "port": 8080,
            "protocol": "tcp",
            "version": "1.0",
            "placeholder1": "data1",
            "placeholder2": "data2",
        }
    )
    mocker.patch.object(subtensor, "query_subtensor", return_value=mock_result)

    # Call
    result = subtensor.get_axon_info(netuid, hotkey_ss58)

    # Asserts
    assert result is not None
    assert result.ip == "192.168.1.1"
    assert result.ip_type == 4
    assert result.port == 8080
    assert result.protocol == "tcp"
    assert result.version == "1.0"
    assert result.placeholder1 == "data1"
    assert result.placeholder2 == "data2"
    assert result.hotkey == hotkey_ss58
    assert result.coldkey == ""
    subtensor.query_subtensor.assert_called_once_with(
        "Axons", None, [netuid, hotkey_ss58]
    )


# get_prometheus_info tests
def test_get_prometheus_info_success(mocker, subtensor):
    """Test get_prometheus_info returns correct data when information is found."""
    # Prep
    netuid = 1
    hotkey_ss58 = "test_hotkey"
    block = 123
    mock_result = mocker.MagicMock(
        value={
            "ip": 3232235777,  # 192.168.1.1
            "ip_type": 4,
            "port": 9090,
            "version": "1.0",
            "block": 1000,
        }
    )
    mocker.patch.object(subtensor, "query_subtensor", return_value=mock_result)

    # Call
    result = subtensor.get_prometheus_info(netuid, hotkey_ss58, block)

    # Asserts
    assert result is not None
    assert result.ip == "192.168.1.1"
    assert result.ip_type == 4
    assert result.port == 9090
    assert result.version == "1.0"
    assert result.block == 1000
    subtensor.query_subtensor.assert_called_once_with(
        "Prometheus", block, [netuid, hotkey_ss58]
    )


def test_get_prometheus_info_no_data(mocker, subtensor):
    """Test get_prometheus_info returns None when no information is found."""
    # Prep
    netuid = 1
    hotkey_ss58 = "test_hotkey"
    block = 123
    mocker.patch.object(subtensor, "query_subtensor", return_value=None)

    # Call
    result = subtensor.get_prometheus_info(netuid, hotkey_ss58, block)

    # Asserts
    assert result is None
    subtensor.query_subtensor.assert_called_once_with(
        "Prometheus", block, [netuid, hotkey_ss58]
    )


def test_get_prometheus_info_no_value_attribute(mocker, subtensor):
    """Test get_prometheus_info returns None when result has no value attribute."""
    # Prep
    netuid = 1
    hotkey_ss58 = "test_hotkey"
    block = 123
    mock_result = mocker.MagicMock()
    del mock_result.value
    mocker.patch.object(subtensor, "query_subtensor", return_value=mock_result)

    # Call
    result = subtensor.get_prometheus_info(netuid, hotkey_ss58, block)

    # Asserts
    assert result is None
    subtensor.query_subtensor.assert_called_once_with(
        "Prometheus", block, [netuid, hotkey_ss58]
    )


def test_get_prometheus_info_no_block(mocker, subtensor):
    """Test get_prometheus_info with no block specified."""
    # Prep
    netuid = 1
    hotkey_ss58 = "test_hotkey"
    mock_result = MagicMock(
        value={
            "ip": "192.168.1.1",
            "ip_type": 4,
            "port": 9090,
            "version": "1.0",
            "block": 1000,
        }
    )
    mocker.patch.object(subtensor, "query_subtensor", return_value=mock_result)

    # Call
    result = subtensor.get_prometheus_info(netuid, hotkey_ss58)

    # Asserts
    assert result is not None
    assert result.ip == "192.168.1.1"
    assert result.ip_type == 4
    assert result.port == 9090
    assert result.version == "1.0"
    assert result.block == 1000
    subtensor.query_subtensor.assert_called_once_with(
        "Prometheus", None, [netuid, hotkey_ss58]
    )


###########################
# Global Parameters tests #
###########################


# `block` property test
def test_block_property(mocker, subtensor):
    """Test block property returns the correct block number."""
    expected_block = 123
    mocker.patch.object(subtensor, "get_current_block", return_value=expected_block)

    result = subtensor.block

    assert result == expected_block
    subtensor.get_current_block.assert_called_once()


# `total_issuance` tests
def test_total_issuance_success(mocker, subtensor):
    """Test total_issuance returns correct data when issuance information is found."""
    # Prep
    block = 123
    issuance_value = 1000
    mock_result = mocker.MagicMock(value=issuance_value)
    mocker.patch.object(subtensor, "query_subtensor", return_value=mock_result)
    spy_balance_from_rao = mocker.spy(Balance, "from_rao")

    # Call
    result = subtensor.total_issuance(block)

    # Asserts
    assert result is not None
    subtensor.query_subtensor.assert_called_once_with("TotalIssuance", block)
    spy_balance_from_rao.assert_called_once_with(
        subtensor.query_subtensor.return_value.value
    )


def test_total_issuance_no_data(mocker, subtensor):
    """Test total_issuance returns None when no issuance information is found."""
    # Prep
    block = 123
    mocker.patch.object(subtensor, "query_subtensor", return_value=None)
    spy_balance_from_rao = mocker.spy(Balance, "from_rao")

    # Call
    result = subtensor.total_issuance(block)

    # Asserts
    assert result is None
    subtensor.query_subtensor.assert_called_once_with("TotalIssuance", block)
    spy_balance_from_rao.assert_not_called()


def test_total_issuance_no_value_attribute(mocker, subtensor):
    """Test total_issuance returns None when result has no value attribute."""
    # Prep
    block = 123
    mock_result = mocker.MagicMock()
    del mock_result.value
    mocker.patch.object(subtensor, "query_subtensor", return_value=mock_result)
    spy_balance_from_rao = mocker.spy(Balance, "from_rao")

    # Call
    result = subtensor.total_issuance(block)

    # Asserts
    assert result is None
    subtensor.query_subtensor.assert_called_once_with("TotalIssuance", block)
    spy_balance_from_rao.assert_not_called()


def test_total_issuance_no_block(mocker, subtensor):
    """Test total_issuance with no block specified."""
    # Prep
    issuance_value = 1000
    mock_result = mocker.MagicMock(value=issuance_value)
    mocker.patch.object(subtensor, "query_subtensor", return_value=mock_result)
    spy_balance_from_rao = mocker.spy(Balance, "from_rao")

    # Call
    result = subtensor.total_issuance()

    # Asserts
    assert result is not None
    subtensor.query_subtensor.assert_called_once_with("TotalIssuance", None)
    spy_balance_from_rao.assert_called_once_with(
        subtensor.query_subtensor.return_value.value
    )


# `total_stake` method tests
def test_total_stake_success(mocker, subtensor):
    """Test total_stake returns correct data when stake information is found."""
    # Prep
    block = 123
    stake_value = 5000
    mock_result = mocker.MagicMock(value=stake_value)
    mocker.patch.object(subtensor, "query_subtensor", return_value=mock_result)
    spy_balance_from_rao = mocker.spy(Balance, "from_rao")

    # Call
    result = subtensor.total_stake(block)

    # Asserts
    assert result is not None
    subtensor.query_subtensor.assert_called_once_with("TotalStake", block)
    spy_balance_from_rao.assert_called_once_with(
        subtensor.query_subtensor.return_value.value
    )


def test_total_stake_no_data(mocker, subtensor):
    """Test total_stake returns None when no stake information is found."""
    # Prep
    block = 123
    mocker.patch.object(subtensor, "query_subtensor", return_value=None)
    spy_balance_from_rao = mocker.spy(Balance, "from_rao")

    # Call
    result = subtensor.total_stake(block)

    # Asserts
    assert result is None
    subtensor.query_subtensor.assert_called_once_with("TotalStake", block)
    spy_balance_from_rao.assert_not_called()


def test_total_stake_no_value_attribute(mocker, subtensor):
    """Test total_stake returns None when result has no value attribute."""
    # Prep
    block = 123
    mock_result = mocker.MagicMock()
    del mock_result.value
    mocker.patch.object(subtensor, "query_subtensor", return_value=mock_result)
    spy_balance_from_rao = mocker.spy(Balance, "from_rao")

    # Call
    result = subtensor.total_stake(block)

    # Asserts
    assert result is None
    subtensor.query_subtensor.assert_called_once_with("TotalStake", block)
    spy_balance_from_rao.assert_not_called()


def test_total_stake_no_block(mocker, subtensor):
    """Test total_stake with no block specified."""
    # Prep
    stake_value = 5000
    mock_result = mocker.MagicMock(value=stake_value)
    mocker.patch.object(subtensor, "query_subtensor", return_value=mock_result)
    spy_balance_from_rao = mocker.spy(Balance, "from_rao")

    # Call
    result = subtensor.total_stake()

    # Asserts
    assert result is not None
    subtensor.query_subtensor.assert_called_once_with("TotalStake", None)
    (
        spy_balance_from_rao.assert_called_once_with(
            subtensor.query_subtensor.return_value.value
        ),
    )


# `serving_rate_limit` method tests
def test_serving_rate_limit_success(mocker, subtensor):
    """Test serving_rate_limit returns correct data when rate limit information is found."""
    # Prep
    netuid = 1
    block = 123
    rate_limit_value = "10"
    mocker.patch.object(subtensor, "_get_hyperparameter", return_value=rate_limit_value)

    # Call
    result = subtensor.serving_rate_limit(netuid, block)

    # Asserts
    assert result is not None
    assert result == int(rate_limit_value)
    subtensor._get_hyperparameter.assert_called_once_with(
        param_name="ServingRateLimit", netuid=netuid, block=block
    )


def test_serving_rate_limit_no_data(mocker, subtensor):
    """Test serving_rate_limit returns None when no rate limit information is found."""
    # Prep
    netuid = 1
    block = 123
    mocker.patch.object(subtensor, "_get_hyperparameter", return_value=None)

    # Call
    result = subtensor.serving_rate_limit(netuid, block)

    # Asserts
    assert result is None
    subtensor._get_hyperparameter.assert_called_once_with(
        param_name="ServingRateLimit", netuid=netuid, block=block
    )


def test_serving_rate_limit_no_block(mocker, subtensor):
    """Test serving_rate_limit with no block specified."""
    # Prep
    netuid = 1
    rate_limit_value = "10"
    mocker.patch.object(subtensor, "_get_hyperparameter", return_value=rate_limit_value)

    # Call
    result = subtensor.serving_rate_limit(netuid)

    # Asserts
    assert result is not None
    assert result == int(rate_limit_value)
    subtensor._get_hyperparameter.assert_called_once_with(
        param_name="ServingRateLimit", netuid=netuid, block=None
    )


# `tx_rate_limit` tests
def test_tx_rate_limit_success(mocker, subtensor):
    """Test tx_rate_limit returns correct data when rate limit information is found."""
    # Prep
    block = 123
    rate_limit_value = 100
    mock_result = mocker.MagicMock(value=rate_limit_value)
    mocker.patch.object(subtensor, "query_subtensor", return_value=mock_result)

    # Call
    result = subtensor.tx_rate_limit(block)

    # Asserts
    assert result is not None
    assert result == rate_limit_value
    subtensor.query_subtensor.assert_called_once_with("TxRateLimit", block)


def test_tx_rate_limit_no_data(mocker, subtensor):
    """Test tx_rate_limit returns None when no rate limit information is found."""
    # Prep
    block = 123
    mocker.patch.object(subtensor, "query_subtensor", return_value=None)

    # Call
    result = subtensor.tx_rate_limit(block)

    # Asserts
    assert result is None
    subtensor.query_subtensor.assert_called_once_with("TxRateLimit", block)


def test_tx_rate_limit_no_value_attribute(mocker, subtensor):
    """Test tx_rate_limit returns None when result has no value attribute."""
    # Prep
    block = 123
    mock_result = mocker.MagicMock()
    del mock_result.value
    mocker.patch.object(subtensor, "query_subtensor", return_value=mock_result)

    # Call
    result = subtensor.tx_rate_limit(block)

    # Asserts
    assert result is None
    subtensor.query_subtensor.assert_called_once_with("TxRateLimit", block)


def test_tx_rate_limit_no_block(mocker, subtensor):
    """Test tx_rate_limit with no block specified."""
    # Prep
    rate_limit_value = 100
    mock_result = mocker.MagicMock(value=rate_limit_value)
    mocker.patch.object(subtensor, "query_subtensor", return_value=mock_result)

    # Call
    result = subtensor.tx_rate_limit()

    # Asserts
    assert result is not None
    assert result == rate_limit_value
    subtensor.query_subtensor.assert_called_once_with("TxRateLimit", None)


############################
# Network Parameters tests #
############################


# `subnet_exists` tests
def test_subnet_exists_success(mocker, subtensor):
    """Test subnet_exists returns True when subnet exists."""
    # Prep
    netuid = 1
    block = 123
    mock_result = mocker.MagicMock(value=True)
    mocker.patch.object(subtensor, "query_subtensor", return_value=mock_result)

    # Call
    result = subtensor.subnet_exists(netuid, block)

    # Asserts
    assert result is True
    subtensor.query_subtensor.assert_called_once_with("NetworksAdded", block, [netuid])


def test_subnet_exists_no_data(mocker, subtensor):
    """Test subnet_exists returns False when no subnet information is found."""
    # Prep
    netuid = 1
    block = 123
    mocker.patch.object(subtensor, "query_subtensor", return_value=None)

    # Call
    result = subtensor.subnet_exists(netuid, block)

    # Asserts
    assert result is False
    subtensor.query_subtensor.assert_called_once_with("NetworksAdded", block, [netuid])


def test_subnet_exists_no_value_attribute(mocker, subtensor):
    """Test subnet_exists returns False when result has no value attribute."""
    # Prep
    netuid = 1
    block = 123
    mock_result = mocker.MagicMock()
    del mock_result.value
    mocker.patch.object(subtensor, "query_subtensor", return_value=mock_result)

    # Call
    result = subtensor.subnet_exists(netuid, block)

    # Asserts
    assert result is False
    subtensor.query_subtensor.assert_called_once_with("NetworksAdded", block, [netuid])


def test_subnet_exists_no_block(mocker, subtensor):
    """Test subnet_exists with no block specified."""
    # Prep
    netuid = 1
    mock_result = mocker.MagicMock(value=True)
    mocker.patch.object(subtensor, "query_subtensor", return_value=mock_result)

    # Call
    result = subtensor.subnet_exists(netuid)

    # Asserts
    assert result is True
    subtensor.query_subtensor.assert_called_once_with("NetworksAdded", None, [netuid])


# `get_all_subnet_netuids` tests
def test_get_all_subnet_netuids_success(mocker, subtensor):
    """Test get_all_subnet_netuids returns correct list when netuid information is found."""
    # Prep
    block = 123
    mock_netuid1 = mocker.MagicMock(value=1)
    mock_netuid2 = mocker.MagicMock(value=2)
    mock_result = mocker.MagicMock()
    mock_result.records = True
    mock_result.__iter__.return_value = [(mock_netuid1, True), (mock_netuid2, True)]
    mocker.patch.object(subtensor, "query_map_subtensor", return_value=mock_result)

    # Call
    result = subtensor.get_all_subnet_netuids(block)

    # Asserts
    assert result == [1, 2]
    subtensor.query_map_subtensor.assert_called_once_with("NetworksAdded", block)


def test_get_all_subnet_netuids_no_data(mocker, subtensor):
    """Test get_all_subnet_netuids returns empty list when no netuid information is found."""
    # Prep
    block = 123
    mocker.patch.object(subtensor, "query_map_subtensor", return_value=None)

    # Call
    result = subtensor.get_all_subnet_netuids(block)

    # Asserts
    assert result == []
    subtensor.query_map_subtensor.assert_called_once_with("NetworksAdded", block)


def test_get_all_subnet_netuids_no_records_attribute(mocker, subtensor):
    """Test get_all_subnet_netuids returns empty list when result has no records attribute."""
    # Prep
    block = 123
    mock_result = mocker.MagicMock()
    del mock_result.records
    mock_result.__iter__.return_value = []
    mocker.patch.object(subtensor, "query_map_subtensor", return_value=mock_result)

    # Call
    result = subtensor.get_all_subnet_netuids(block)

    # Asserts
    assert result == []
    subtensor.query_map_subtensor.assert_called_once_with("NetworksAdded", block)


def test_get_all_subnet_netuids_no_block(mocker, subtensor):
    """Test get_all_subnet_netuids with no block specified."""
    # Prep
    mock_netuid1 = mocker.MagicMock(value=1)
    mock_netuid2 = mocker.MagicMock(value=2)
    mock_result = mocker.MagicMock()
    mock_result.records = True
    mock_result.__iter__.return_value = [(mock_netuid1, True), (mock_netuid2, True)]
    mocker.patch.object(subtensor, "query_map_subtensor", return_value=mock_result)

    # Call
    result = subtensor.get_all_subnet_netuids()

    # Asserts
    assert result == [1, 2]
    subtensor.query_map_subtensor.assert_called_once_with("NetworksAdded", None)


# `get_total_subnets` tests
def test_get_total_subnets_success(mocker, subtensor):
    """Test get_total_subnets returns correct data when total subnet information is found."""
    # Prep
    block = 123
    total_subnets_value = 10
    mock_result = mocker.MagicMock(value=total_subnets_value)
    mocker.patch.object(subtensor, "query_subtensor", return_value=mock_result)

    # Call
    result = subtensor.get_total_subnets(block)

    # Asserts
    assert result is not None
    assert result == total_subnets_value
    subtensor.query_subtensor.assert_called_once_with("TotalNetworks", block)


def test_get_total_subnets_no_data(mocker, subtensor):
    """Test get_total_subnets returns None when no total subnet information is found."""
    # Prep
    block = 123
    mocker.patch.object(subtensor, "query_subtensor", return_value=None)

    # Call
    result = subtensor.get_total_subnets(block)

    # Asserts
    assert result is None
    subtensor.query_subtensor.assert_called_once_with("TotalNetworks", block)


def test_get_total_subnets_no_value_attribute(mocker, subtensor):
    """Test get_total_subnets returns None when result has no value attribute."""
    # Prep
    block = 123
    mock_result = mocker.MagicMock()
    del mock_result.value  # Simulating a missing value attribute
    mocker.patch.object(subtensor, "query_subtensor", return_value=mock_result)

    # Call
    result = subtensor.get_total_subnets(block)

    # Asserts
    assert result is None
    subtensor.query_subtensor.assert_called_once_with("TotalNetworks", block)


def test_get_total_subnets_no_block(mocker, subtensor):
    """Test get_total_subnets with no block specified."""
    # Prep
    total_subnets_value = 10
    mock_result = mocker.MagicMock(value=total_subnets_value)
    mocker.patch.object(subtensor, "query_subtensor", return_value=mock_result)

    # Call
    result = subtensor.get_total_subnets()

    # Asserts
    assert result is not None
    assert result == total_subnets_value
    subtensor.query_subtensor.assert_called_once_with("TotalNetworks", None)


# `get_subnet_modality` tests
def test_get_subnet_modality_success(mocker, subtensor):
    """Test get_subnet_modality returns correct data when modality information is found."""
    # Prep
    netuid = 1
    block = 123
    modality_value = 42
    mock_result = mocker.MagicMock(value=modality_value)
    mocker.patch.object(subtensor, "query_subtensor", return_value=mock_result)

    # Call
    result = subtensor.get_subnet_modality(netuid, block)

    # Asserts
    assert result is not None
    assert result == modality_value
    subtensor.query_subtensor.assert_called_once_with(
        "NetworkModality", block, [netuid]
    )


def test_get_subnet_modality_no_data(mocker, subtensor):
    """Test get_subnet_modality returns None when no modality information is found."""
    # Prep
    netuid = 1
    block = 123
    mocker.patch.object(subtensor, "query_subtensor", return_value=None)

    # Call
    result = subtensor.get_subnet_modality(netuid, block)

    # Asserts
    assert result is None
    subtensor.query_subtensor.assert_called_once_with(
        "NetworkModality", block, [netuid]
    )


def test_get_subnet_modality_no_value_attribute(mocker, subtensor):
    """Test get_subnet_modality returns None when result has no value attribute."""
    # Prep
    netuid = 1
    block = 123
    mock_result = mocker.MagicMock()
    del mock_result.value  # Simulating a missing value attribute
    mocker.patch.object(subtensor, "query_subtensor", return_value=mock_result)

    # Call
    result = subtensor.get_subnet_modality(netuid, block)

    # Asserts
    assert result is None
    subtensor.query_subtensor.assert_called_once_with(
        "NetworkModality", block, [netuid]
    )


def test_get_subnet_modality_no_block_specified(mocker, subtensor):
    """Test get_subnet_modality with no block specified."""
    # Prep
    netuid = 1
    modality_value = 42
    mock_result = mocker.MagicMock(value=modality_value)
    mocker.patch.object(subtensor, "query_subtensor", return_value=mock_result)

    # Call
    result = subtensor.get_subnet_modality(netuid)

    # Asserts
    assert result is not None
    assert result == modality_value
    subtensor.query_subtensor.assert_called_once_with("NetworkModality", None, [netuid])


# `get_emission_value_by_subnet` tests
def test_get_emission_value_by_subnet_success(mocker, subtensor):
    """Test get_emission_value_by_subnet returns correct data when emission value is found."""
    # Prep
    netuid = 1
    block = 123
    emission_value = 1000
    mock_result = mocker.MagicMock(value=emission_value)
    mocker.patch.object(subtensor, "query_subtensor", return_value=mock_result)
    spy_balance_from_rao = mocker.spy(Balance, "from_rao")

    # Call
    result = subtensor.get_emission_value_by_subnet(netuid, block)

    # Asserts
    assert result is not None
    subtensor.query_subtensor.assert_called_once_with("EmissionValues", block, [netuid])
    spy_balance_from_rao.assert_called_once_with(emission_value)
    assert result == Balance.from_rao(emission_value)


def test_get_emission_value_by_subnet_no_data(mocker, subtensor):
    """Test get_emission_value_by_subnet returns None when no emission value is found."""
    # Prep
    netuid = 1
    block = 123
    mocker.patch.object(subtensor, "query_subtensor", return_value=None)
    spy_balance_from_rao = mocker.spy(Balance, "from_rao")

    # Call
    result = subtensor.get_emission_value_by_subnet(netuid, block)

    # Asserts
    assert result is None
    subtensor.query_subtensor.assert_called_once_with("EmissionValues", block, [netuid])
    spy_balance_from_rao.assert_not_called()


def test_get_emission_value_by_subnet_no_value_attribute(mocker, subtensor):
    """Test get_emission_value_by_subnet returns None when result has no value attribute."""
    # Prep
    netuid = 1
    block = 123
    mock_result = mocker.MagicMock()
    del mock_result.value  # Simulating a missing value attribute
    mocker.patch.object(subtensor, "query_subtensor", return_value=mock_result)
    spy_balance_from_rao = mocker.spy(Balance, "from_rao")

    # Call
    result = subtensor.get_emission_value_by_subnet(netuid, block)

    # Asserts
    assert result is None
    subtensor.query_subtensor.assert_called_once_with("EmissionValues", block, [netuid])
    spy_balance_from_rao.assert_not_called()


def test_get_emission_value_by_subnet_no_block_specified(mocker, subtensor):
    """Test get_emission_value_by_subnet with no block specified."""
    # Prep
    netuid = 1
    emission_value = 1000
    mock_result = mocker.MagicMock(value=emission_value)
    mocker.patch.object(subtensor, "query_subtensor", return_value=mock_result)
    spy_balance_from_rao = mocker.spy(Balance, "from_rao")

    # Call
    result = subtensor.get_emission_value_by_subnet(netuid)

    # Asserts
    assert result is not None
    subtensor.query_subtensor.assert_called_once_with("EmissionValues", None, [netuid])
    spy_balance_from_rao.assert_called_once_with(emission_value)
    assert result == Balance.from_rao(emission_value)


# `get_subnet_connection_requirements` tests
def test_get_subnet_connection_requirements_success(mocker, subtensor):
    """Test get_subnet_connection_requirements returns correct data when requirements are found."""
    # Prep
    netuid = 1
    block = 123
    mock_tuple1 = (mocker.MagicMock(value="requirement1"), mocker.MagicMock(value=10))
    mock_tuple2 = (mocker.MagicMock(value="requirement2"), mocker.MagicMock(value=20))
    mock_result = mocker.MagicMock()
    mock_result.records = [mock_tuple1, mock_tuple2]
    mocker.patch.object(subtensor, "query_map_subtensor", return_value=mock_result)

    # Call
    result = subtensor.get_subnet_connection_requirements(netuid, block)

    # Asserts
    assert result == {"requirement1": 10, "requirement2": 20}
    subtensor.query_map_subtensor.assert_called_once_with(
        "NetworkConnect", block, [netuid]
    )


def test_get_subnet_connection_requirements_no_data(mocker, subtensor):
    """Test get_subnet_connection_requirements returns empty dict when no data is found."""
    # Prep
    netuid = 1
    block = 123
    mock_result = mocker.MagicMock()
    mock_result.records = []
    mocker.patch.object(subtensor, "query_map_subtensor", return_value=mock_result)

    # Call
    result = subtensor.get_subnet_connection_requirements(netuid, block)

    # Asserts
    assert result == {}
    subtensor.query_map_subtensor.assert_called_once_with(
        "NetworkConnect", block, [netuid]
    )


def test_get_subnet_connection_requirements_no_records_attribute(mocker, subtensor):
    """Test get_subnet_connection_requirements returns empty dict when result has no records attribute."""
    # Prep
    netuid = 1
    block = 123
    mock_result = mocker.MagicMock()
    del mock_result.records  # Simulating a missing records attribute

    mocker.patch.object(subtensor, "query_map_subtensor", return_value=mock_result)

    # Call
    result = subtensor.get_subnet_connection_requirements(netuid, block)

    # Asserts
    assert result == {}
    subtensor.query_map_subtensor.assert_called_once_with(
        "NetworkConnect", block, [netuid]
    )


def test_get_subnet_connection_requirements_no_block_specified(mocker, subtensor):
    """Test get_subnet_connection_requirements with no block specified."""
    # Prep
    netuid = 1
    mock_tuple1 = (mocker.MagicMock(value="requirement1"), mocker.MagicMock(value=10))
    mock_tuple2 = (mocker.MagicMock(value="requirement2"), mocker.MagicMock(value=20))
    mock_result = mocker.MagicMock()
    mock_result.records = [mock_tuple1, mock_tuple2]
    mocker.patch.object(subtensor, "query_map_subtensor", return_value=mock_result)

    # Call
    result = subtensor.get_subnet_connection_requirements(netuid)

    # Asserts
    assert result == {"requirement1": 10, "requirement2": 20}
    subtensor.query_map_subtensor.assert_called_once_with(
        "NetworkConnect", None, [netuid]
    )


# `get_subnets` tests
def test_get_subnets_success(mocker, subtensor):
    """Test get_subnets returns correct list when subnet information is found."""
    # Prep
    block = 123
    mock_netuid1 = mocker.MagicMock(value=1)
    mock_netuid2 = mocker.MagicMock(value=2)
    mock_result = mocker.MagicMock()
    mock_result.records = [(mock_netuid1, True), (mock_netuid2, True)]
    mocker.patch.object(subtensor, "query_map_subtensor", return_value=mock_result)

    # Call
    result = subtensor.get_subnets(block)

    # Asserts
    assert result == [1, 2]
    subtensor.query_map_subtensor.assert_called_once_with("NetworksAdded", block)


def test_get_subnets_no_data(mocker, subtensor):
    """Test get_subnets returns empty list when no subnet information is found."""
    # Prep
    block = 123
    mock_result = mocker.MagicMock()
    mock_result.records = []
    mocker.patch.object(subtensor, "query_map_subtensor", return_value=mock_result)

    # Call
    result = subtensor.get_subnets(block)

    # Asserts
    assert result == []
    subtensor.query_map_subtensor.assert_called_once_with("NetworksAdded", block)


def test_get_subnets_no_records_attribute(mocker, subtensor):
    """Test get_subnets returns empty list when result has no records attribute."""
    # Prep
    block = 123
    mock_result = mocker.MagicMock()
    del mock_result.records  # Simulating a missing records attribute
    mocker.patch.object(subtensor, "query_map_subtensor", return_value=mock_result)

    # Call
    result = subtensor.get_subnets(block)

    # Asserts
    assert result == []
    subtensor.query_map_subtensor.assert_called_once_with("NetworksAdded", block)


def test_get_subnets_no_block_specified(mocker, subtensor):
    """Test get_subnets with no block specified."""
    # Prep
    mock_netuid1 = mocker.MagicMock(value=1)
    mock_netuid2 = mocker.MagicMock(value=2)
    mock_result = mocker.MagicMock()
    mock_result.records = [(mock_netuid1, True), (mock_netuid2, True)]
    mocker.patch.object(subtensor, "query_map_subtensor", return_value=mock_result)

    # Call
    result = subtensor.get_subnets()

    # Asserts
    assert result == [1, 2]
    subtensor.query_map_subtensor.assert_called_once_with("NetworksAdded", None)


# `get_all_subnets_info` tests
def test_get_all_subnets_info_success(mocker, subtensor):
    """Test get_all_subnets_info returns correct data when subnet information is found."""
    # Prep
    block = 123
    subnet_data = [1, 2, 3]  # Mocked response data
    mocker.patch.object(
        subtensor.substrate, "get_block_hash", return_value="mock_block_hash"
    )
    mock_response = {"result": subnet_data}
    mocker.patch.object(subtensor.substrate, "rpc_request", return_value=mock_response)
    mocker.patch.object(
        subtensor_module.SubnetInfo,
        "list_from_vec_u8",
        return_value="list_from_vec_u80",
    )

    # Call
    result = subtensor.get_all_subnets_info(block)

    # Asserts
    subtensor.substrate.get_block_hash.assert_called_once_with(block)
    subtensor.substrate.rpc_request.assert_called_once_with(
        method="subnetInfo_getSubnetsInfo", params=["mock_block_hash"]
    )
    subtensor_module.SubnetInfo.list_from_vec_u8.assert_called_once_with(subnet_data)


@pytest.mark.parametrize("result_", [[], None])
def test_get_all_subnets_info_no_data(mocker, subtensor, result_):
    """Test get_all_subnets_info returns empty list when no subnet information is found."""
    # Prep
    block = 123
    mocker.patch.object(
        subtensor.substrate, "get_block_hash", return_value="mock_block_hash"
    )
    mock_response = {"result": result_}
    mocker.patch.object(subtensor.substrate, "rpc_request", return_value=mock_response)
    mocker.patch.object(subtensor_module.SubnetInfo, "list_from_vec_u8")

    # Call
    result = subtensor.get_all_subnets_info(block)

    # Asserts
    assert result == []
    subtensor.substrate.get_block_hash.assert_called_once_with(block)
    subtensor.substrate.rpc_request.assert_called_once_with(
        method="subnetInfo_getSubnetsInfo", params=["mock_block_hash"]
    )
    subtensor_module.SubnetInfo.list_from_vec_u8.assert_not_called()


def test_get_all_subnets_info_retry(mocker, subtensor):
    """Test get_all_subnets_info retries on failure."""
    # Prep
    block = 123
    subnet_data = [1, 2, 3]
    mocker.patch.object(
        subtensor.substrate, "get_block_hash", return_value="mock_block_hash"
    )
    mock_response = {"result": subnet_data}
    mock_rpc_request = mocker.patch.object(
        subtensor.substrate,
        "rpc_request",
        side_effect=[Exception, Exception, mock_response],
    )
    mocker.patch.object(
        subtensor_module.SubnetInfo, "list_from_vec_u8", return_value=["some_data"]
    )

    # Call
    result = subtensor.get_all_subnets_info(block)

    # Asserts
    subtensor.substrate.get_block_hash.assert_called_with(block)
    assert mock_rpc_request.call_count == 3
    subtensor_module.SubnetInfo.list_from_vec_u8.assert_called_once_with(subnet_data)
    assert result == ["some_data"]


# `get_subnet_info` tests
def test_get_subnet_info_success(mocker, subtensor):
    """Test get_subnet_info returns correct data when subnet information is found."""
    # Prep
    netuid = 1
    block = 123
    subnet_data = [1, 2, 3]
    mocker.patch.object(
        subtensor.substrate, "get_block_hash", return_value="mock_block_hash"
    )
    mock_response = {"result": subnet_data}
    mocker.patch.object(subtensor.substrate, "rpc_request", return_value=mock_response)
    mocker.patch.object(
        subtensor_module.SubnetInfo, "from_vec_u8", return_value=["from_vec_u8"]
    )

    # Call
    result = subtensor.get_subnet_info(netuid, block)

    # Asserts
    subtensor.substrate.get_block_hash.assert_called_once_with(block)
    subtensor.substrate.rpc_request.assert_called_once_with(
        method="subnetInfo_getSubnetInfo", params=[netuid, "mock_block_hash"]
    )
    subtensor_module.SubnetInfo.from_vec_u8.assert_called_once_with(subnet_data)


@pytest.mark.parametrize("result_", [None, {}])
def test_get_subnet_info_no_data(mocker, subtensor, result_):
    """Test get_subnet_info returns None when no subnet information is found."""
    # Prep
    netuid = 1
    block = 123
    mocker.patch.object(
        subtensor.substrate, "get_block_hash", return_value="mock_block_hash"
    )
    mock_response = {"result": result_}
    mocker.patch.object(subtensor.substrate, "rpc_request", return_value=mock_response)
    mocker.patch.object(subtensor_module.SubnetInfo, "from_vec_u8")

    # Call
    result = subtensor.get_subnet_info(netuid, block)

    # Asserts
    assert result is None
    subtensor.substrate.get_block_hash.assert_called_once_with(block)
    subtensor.substrate.rpc_request.assert_called_once_with(
        method="subnetInfo_getSubnetInfo", params=[netuid, "mock_block_hash"]
    )
    subtensor_module.SubnetInfo.from_vec_u8.assert_not_called()


def test_get_subnet_info_retry(mocker, subtensor):
    """Test get_subnet_info retries on failure."""
    # Prep
    netuid = 1
    block = 123
    subnet_data = [1, 2, 3]
    mocker.patch.object(
        subtensor.substrate, "get_block_hash", return_value="mock_block_hash"
    )
    mock_response = {"result": subnet_data}
    mock_rpc_request = mocker.patch.object(
        subtensor.substrate,
        "rpc_request",
        side_effect=[Exception, Exception, mock_response],
    )
    mocker.patch.object(
        subtensor_module.SubnetInfo, "from_vec_u8", return_value=["from_vec_u8"]
    )

    # Call
    result = subtensor.get_subnet_info(netuid, block)

    # Asserts
    subtensor.substrate.get_block_hash.assert_called_with(block)
    assert mock_rpc_request.call_count == 3
    subtensor_module.SubnetInfo.from_vec_u8.assert_called_once_with(subnet_data)


# `get_subnet_hyperparameters` tests
def test_get_subnet_hyperparameters_success(mocker, subtensor):
    """Test get_subnet_hyperparameters returns correct data when hyperparameters are found."""
    # Prep
    netuid = 1
    block = 123
    hex_bytes_result = "0x010203"
    bytes_result = bytes.fromhex(hex_bytes_result[2:])
    mocker.patch.object(subtensor, "query_runtime_api", return_value=hex_bytes_result)
    mocker.patch.object(
        subtensor_module.SubnetHyperparameters,
        "from_vec_u8",
        return_value=["from_vec_u8"],
    )

    # Call
    result = subtensor.get_subnet_hyperparameters(netuid, block)

    # Asserts
    subtensor.query_runtime_api.assert_called_once_with(
        runtime_api="SubnetInfoRuntimeApi",
        method="get_subnet_hyperparams",
        params=[netuid],
        block=block,
    )
    subtensor_module.SubnetHyperparameters.from_vec_u8.assert_called_once_with(
        bytes_result
    )


def test_get_subnet_hyperparameters_no_data(mocker, subtensor):
    """Test get_subnet_hyperparameters returns empty list when no data is found."""
    # Prep
    netuid = 1
    block = 123
    mocker.patch.object(subtensor, "query_runtime_api", return_value=None)
    mocker.patch.object(subtensor_module.SubnetHyperparameters, "from_vec_u8")

    # Call
    result = subtensor.get_subnet_hyperparameters(netuid, block)

    # Asserts
    assert result == []
    subtensor.query_runtime_api.assert_called_once_with(
        runtime_api="SubnetInfoRuntimeApi",
        method="get_subnet_hyperparams",
        params=[netuid],
        block=block,
    )
    subtensor_module.SubnetHyperparameters.from_vec_u8.assert_not_called()


def test_get_subnet_hyperparameters_hex_without_prefix(mocker, subtensor):
    """Test get_subnet_hyperparameters correctly processes hex string without '0x' prefix."""
    # Prep
    netuid = 1
    block = 123
    hex_bytes_result = "010203"
    bytes_result = bytes.fromhex(hex_bytes_result)
    mocker.patch.object(subtensor, "query_runtime_api", return_value=hex_bytes_result)
    mocker.patch.object(subtensor_module.SubnetHyperparameters, "from_vec_u8")

    # Call
    result = subtensor.get_subnet_hyperparameters(netuid, block)

    # Asserts
    subtensor.query_runtime_api.assert_called_once_with(
        runtime_api="SubnetInfoRuntimeApi",
        method="get_subnet_hyperparams",
        params=[netuid],
        block=block,
    )
    subtensor_module.SubnetHyperparameters.from_vec_u8.assert_called_once_with(
        bytes_result
    )


# `get_subnet_owner` tests
def test_get_subnet_owner_success(mocker, subtensor):
    """Test get_subnet_owner returns correct data when owner information is found."""
    # Prep
    netuid = 1
    block = 123
    owner_address = "5F3sa2TJAWMqDhXG6jhV4N8ko9rXPM6twz9mG9m3rrgq3xiJ"
    mock_result = mocker.MagicMock(value=owner_address)
    mocker.patch.object(subtensor, "query_subtensor", return_value=mock_result)

    # Call
    result = subtensor.get_subnet_owner(netuid, block)

    # Asserts
    subtensor.query_subtensor.assert_called_once_with("SubnetOwner", block, [netuid])
    assert result == owner_address


def test_get_subnet_owner_no_data(mocker, subtensor):
    """Test get_subnet_owner returns None when no owner information is found."""
    # Prep
    netuid = 1
    block = 123
    mocker.patch.object(subtensor, "query_subtensor", return_value=None)

    # Call
    result = subtensor.get_subnet_owner(netuid, block)

    # Asserts
    subtensor.query_subtensor.assert_called_once_with("SubnetOwner", block, [netuid])
    assert result is None


def test_get_subnet_owner_no_value_attribute(mocker, subtensor):
    """Test get_subnet_owner returns None when result has no value attribute."""
    # Prep
    netuid = 1
    block = 123
    mock_result = mocker.MagicMock()
    del mock_result.value  # Simulating a missing value attribute
    mocker.patch.object(subtensor, "query_subtensor", return_value=mock_result)

    # Call
    result = subtensor.get_subnet_owner(netuid, block)

    # Asserts
    subtensor.query_subtensor.assert_called_once_with("SubnetOwner", block, [netuid])
    assert result is None


####################
# Nomination tests #
####################


# `is_hotkey_delegate` tests
def test_is_hotkey_delegate_success(mocker, subtensor):
    """Test is_hotkey_delegate returns True when hotkey is a delegate."""
    # Prep
    hotkey_ss58 = "hotkey_ss58"
    block = 123
    mock_delegates = [
        mocker.MagicMock(hotkey_ss58=hotkey_ss58),
        mocker.MagicMock(hotkey_ss58="hotkey_ss583"),
    ]
    mocker.patch.object(subtensor, "get_delegates", return_value=mock_delegates)

    # Call
    result = subtensor.is_hotkey_delegate(hotkey_ss58, block)

    # Asserts
    subtensor.get_delegates.assert_called_once_with(block=block)
    assert result is True


def test_is_hotkey_delegate_not_found(mocker, subtensor):
    """Test is_hotkey_delegate returns False when hotkey is not a delegate."""
    # Prep
    hotkey_ss58 = "hotkey_ss58"
    block = 123
    mock_delegates = [mocker.MagicMock(hotkey_ss58="hotkey_ss583")]
    mocker.patch.object(subtensor, "get_delegates", return_value=mock_delegates)

    # Call
    result = subtensor.is_hotkey_delegate(hotkey_ss58, block)

    # Asserts
    subtensor.get_delegates.assert_called_once_with(block=block)
    assert result is False


# `get_delegate_take` tests
def test_get_delegate_take_success(mocker, subtensor):
    """Test get_delegate_take returns correct data when delegate take is found."""
    # Prep
    hotkey_ss58 = "hotkey_ss58"
    block = 123
    delegate_take_value = 32768
    mock_result = mocker.MagicMock(value=delegate_take_value)
    mocker.patch.object(subtensor, "query_subtensor", return_value=mock_result)
    spy_u16_normalized_float = mocker.spy(subtensor_module, "U16_NORMALIZED_FLOAT")

    # Call
    subtensor.get_delegate_take(hotkey_ss58, block)

    # Asserts
    subtensor.query_subtensor.assert_called_once_with("Delegates", block, [hotkey_ss58])
    spy_u16_normalized_float.assert_called_once_with(delegate_take_value)


def test_get_delegate_take_no_data(mocker, subtensor):
    """Test get_delegate_take returns None when no delegate take is found."""
    # Prep
    hotkey_ss58 = "hotkey_ss58"
    block = 123
    delegate_take_value = 32768
    mocker.patch.object(subtensor, "query_subtensor", return_value=None)
    spy_u16_normalized_float = mocker.spy(subtensor_module, "U16_NORMALIZED_FLOAT")

    # Call
    result = subtensor.get_delegate_take(hotkey_ss58, block)

    # Asserts
    subtensor.query_subtensor.assert_called_once_with("Delegates", block, [hotkey_ss58])
    spy_u16_normalized_float.assert_not_called()
    assert result is None


def test_get_remaining_arbitration_period(subtensor, mocker):
    """Tests successful retrieval of total stake for hotkey."""
    # Prep
    subtensor.query_subtensor = mocker.MagicMock(return_value=mocker.MagicMock(value=0))
    fake_ss58_address = "12bzRJfh7arnnfPPUZHeJUaE62QLEwhK48QnH9LXeK2m1iZU"

    # Call
    result = subtensor.get_remaining_arbitration_period(coldkey_ss58=fake_ss58_address)

    # Assertions
    subtensor.query_subtensor.assert_called_once_with(
        name="ColdkeyArbitrationBlock", block=None, params=[fake_ss58_address]
    )
    # if we change the methods logic in the future we have to be make sure the returned type is correct
    assert result == 0


def test_get_remaining_arbitration_period_happy(subtensor, mocker):
    """Tests successful retrieval of total stake for hotkey."""
    # Prep
    subtensor.query_subtensor = mocker.MagicMock(
        return_value=mocker.MagicMock(value=2000)
    )
    fake_ss58_address = "12bzRJfh7arnnfPPUZHeJUaE62QLEwhK48QnH9LXeK2m1iZU"

    # Call
    result = subtensor.get_remaining_arbitration_period(
        coldkey_ss58=fake_ss58_address, block=200
    )

    # Assertions
    subtensor.query_subtensor.assert_called_once_with(
        name="ColdkeyArbitrationBlock", block=200, params=[fake_ss58_address]
    )
    # if we change the methods logic in the future we have to be make sure the returned type is correct
    assert result == 1800  # 2000 - 200


<<<<<<< HEAD
def test_get_delegate_identities(subtensor, mocker):
    """Tests the get_delegate_identities method to ensure it correctly retrieves and decodes delegate identities."""
    # Preps

    subtensor.substrate = mocker.MagicMock()
    fake_info_dictionary = {
        "additional": [
            (
                {"Raw11": "0x6465736372697074696f6e"},
                {"Raw64": "0x46616b65206465736372697074696f6e"},
            )
        ],
        "display": {"Raw17": "0x46616b654e616d65"},
        "legal": "None",
        "web": {"Raw22": "0x687474703a2f2f7777772e626c61626c612d746573742e636f6d"},
        "riot": "None",
        "email": "None",
        "pgp_fingerprint": None,
        "image": "None",
        "twitter": "None",
    }

    expected_return = {
        "additional": [("description", "Fake description")],
        "display": "FakeName",
        "legal": "None",
        "web": "http://www.blabla-test.com",
        "riot": "None",
        "email": "None",
        "pgp_fingerprint": None,
        "image": "None",
        "twitter": "None",
    }

    @dataclasses.dataclass
    class FakeQueryReturn:
        value: Any

    fake_value = {"info": fake_info_dictionary}
    mocked_query_map = [
        [FakeQueryReturn("fake_address"), FakeQueryReturn(fake_value)],
    ]

    mocker.patch.object(subtensor.substrate, "query_map", return_value=mocked_query_map)
    spy_from_chain_data = mocker.spy(utils.DelegatesDetails, "from_chain_data")
    spy_decode_hex_identity_dict = mocker.spy(wallet_utils, "decode_hex_identity_dict")

    # Calls
    result = subtensor.get_delegate_identities()

    # Assertions
    spy_decode_hex_identity_dict.assert_called_once_with(fake_info_dictionary)
    spy_from_chain_data.assert_called_once_with(expected_return)
    assert result == {
        "fake_address": utils.DelegatesDetails.from_chain_data(expected_return)
    }
=======
def test_connect_without_substrate(mocker):
    """Ensure re-connection is called when using an alive substrate."""
    # Prep
    fake_substrate = mocker.MagicMock()
    fake_substrate.websocket.sock.getsockopt.return_value = 1
    mocker.patch.object(
        subtensor_module, "SubstrateInterface", return_value=fake_substrate
    )
    fake_subtensor = Subtensor()
    spy_get_substrate = mocker.spy(Subtensor, "_get_substrate")

    # Call
    _ = fake_subtensor.block

    # Assertions
    assert spy_get_substrate.call_count == 1


def test_connect_with_substrate(mocker):
    """Ensure re-connection is non called when using an alive substrate."""
    # Prep
    fake_substrate = mocker.MagicMock()
    fake_substrate.websocket.sock.getsockopt.return_value = 0
    mocker.patch.object(
        subtensor_module, "SubstrateInterface", return_value=fake_substrate
    )
    fake_subtensor = Subtensor()
    spy_get_substrate = mocker.spy(Subtensor, "_get_substrate")

    # Call
    _ = fake_subtensor.block

    # Assertions
    assert spy_get_substrate.call_count == 0
>>>>>>> 7d6bcadd
<|MERGE_RESOLUTION|>--- conflicted
+++ resolved
@@ -2320,7 +2320,6 @@
     assert result == 1800  # 2000 - 200
 
 
-<<<<<<< HEAD
 def test_get_delegate_identities(subtensor, mocker):
     """Tests the get_delegate_identities method to ensure it correctly retrieves and decodes delegate identities."""
     # Preps
@@ -2377,7 +2376,8 @@
     assert result == {
         "fake_address": utils.DelegatesDetails.from_chain_data(expected_return)
     }
-=======
+
+
 def test_connect_without_substrate(mocker):
     """Ensure re-connection is called when using an alive substrate."""
     # Prep
@@ -2411,5 +2411,4 @@
     _ = fake_subtensor.block
 
     # Assertions
-    assert spy_get_substrate.call_count == 0
->>>>>>> 7d6bcadd
+    assert spy_get_substrate.call_count == 0