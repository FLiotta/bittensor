--- conflicted
+++ resolved
@@ -16,21 +16,15 @@
 # OF CONTRACT, TORT OR OTHERWISE, ARISING FROM, OUT OF OR IN CONNECTION WITH THE SOFTWARE OR THE USE OR OTHER
 # DEALINGS IN THE SOFTWARE.
 
-<<<<<<< HEAD
 """This module provides functionality for interacting with the senate features of the Bittensor blockchain."""
 
 import asyncio
-=======
->>>>>>> e6504175
 import time
-
 from rich.prompt import Confirm
 
 import bittensor
-<<<<<<< HEAD
-=======
 from bittensor.utils import format_error_message
->>>>>>> e6504175
+
 
 
 async def register_senate_extrinsic(
@@ -84,7 +78,7 @@
         response.process_events()
         if not response.is_success:
             bittensor.__console__.print(
-                f":cross_mark: [red]Failed[/red]: error:{response.error_message}"
+                f":cross_mark: [red]Failed[/red]:{format_error_message(response.error_message)}"
             )
             await asyncio.sleep(0.5)
 
@@ -94,11 +88,7 @@
 
             if is_registered:
                 bittensor.__console__.print(
-<<<<<<< HEAD
                     ":white_heavy_check_mark: [green]Registered[/green]"
-=======
-                    f":cross_mark: [red]Failed[/red]:{format_error_message(response.error_message)}"
->>>>>>> e6504175
                 )
                 return True
             else:
@@ -159,9 +149,9 @@
         response.process_events()
         if not response.is_success:
             bittensor.__console__.print(
-                f":cross_mark: [red]Failed[/red]: error:{response.error_message}"
-            )
-            time.sleep(0.5)
+                f":cross_mark: [red]Failed[/red]: {format_error_message(response.error_message)}"
+            )
+            await asyncio.sleep(0.5)
 
         # Successful registration, final check for membership
         else:
@@ -169,11 +159,7 @@
 
             if not is_registered:
                 bittensor.__console__.print(
-<<<<<<< HEAD
                     ":white_heavy_check_mark: [green]Left senate[/green]"
-=======
-                    f":cross_mark: [red]Failed[/red]: {format_error_message(response.error_message)}"
->>>>>>> e6504175
                 )
                 return True
             else:
@@ -245,7 +231,7 @@
         response.process_events()
         if not response.is_success:
             bittensor.__console__.print(
-                f":cross_mark: [red]Failed[/red]: error:{response.error_message}"
+                f":cross_mark: [red]Failed[/red]: error: {format_error_message(response.error_message)}"
             )
             time.sleep(0.5)
 
@@ -259,11 +245,7 @@
 
             if has_voted:
                 bittensor.__console__.print(
-<<<<<<< HEAD
                     ":white_heavy_check_mark: [green]Vote cast.[/green]"
-=======
-                    f":cross_mark: [red]Failed[/red]: {format_error_message(response.error_message)}"
->>>>>>> e6504175
                 )
                 return True
             else:
