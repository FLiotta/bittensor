# The MIT License (MIT)
# Copyright © 2021 Yuma Rao
# Copyright © 2022-2023 Opentensor Foundation
# Copyright © 2023 Opentensor Technologies Inc

# Permission is hereby granted, free of charge, to any person obtaining a copy of this software and associated
# documentation files (the “Software”), to deal in the Software without restriction, including without limitation
# the rights to use, copy, modify, merge, publish, distribute, sublicense, and/or sell copies of the Software,
# and to permit persons to whom the Software is furnished to do so, subject to the following conditions:

# The above copyright notice and this permission notice shall be included in all copies or substantial portions of
# the Software.

# THE SOFTWARE IS PROVIDED “AS IS”, WITHOUT WARRANTY OF ANY KIND, EXPRESS OR IMPLIED, INCLUDING BUT NOT LIMITED TO
# THE WARRANTIES OF MERCHANTABILITY, FITNESS FOR A PARTICULAR PURPOSE AND NONINFRINGEMENT. IN NO EVENT SHALL
# THE AUTHORS OR COPYRIGHT HOLDERS BE LIABLE FOR ANY CLAIM, DAMAGES OR OTHER LIABILITY, WHETHER IN AN ACTION
# OF CONTRACT, TORT OR OTHERWISE, ARISING FROM, OUT OF OR IN CONNECTION WITH THE SOFTWARE OR THE USE OR OTHER
# DEALINGS IN THE SOFTWARE.

from rich.console import Console
from rich.traceback import install

# Install and apply nest asyncio to allow the async functions
# to run in a .ipynb
import nest_asyncio

nest_asyncio.apply()

# Bittensor code and protocol version.
<<<<<<< HEAD
__version__ = '4.0.1'
=======
__version__ = "6.0.1"
>>>>>>> 88d2c182
version_split = __version__.split(".")
__version_as_int__ = (
    (100 * int(version_split[0]))
    + (10 * int(version_split[1]))
    + (1 * int(version_split[2]))
)
__new_signature_version__ = 360

# Rich console.
__console__ = Console()
__use_console__ = True

# Remove overdue locals in debug training.
install(show_locals=False)


def turn_console_off():
    global __use_console__
    global __console__
    from io import StringIO

    __use_console__ = False
    __console__ = Console(file=StringIO(), stderr=False)


def turn_console_on():
    global __use_console__
    global __console__
    __use_console__ = True
    __console__ = Console()


turn_console_off()


# Logging helpers.
def trace(on: bool = True):
    logging.set_trace(on)


def debug(on: bool = True):
    logging.set_debug(on)


# Substrate chain block time (seconds).
__blocktime__ = 12

# Pip address for versioning
__pipaddress__ = "https://pypi.org/pypi/bittensor/json"

# Raw github url for delegates registry file
__delegates_details_url__: str = "https://raw.githubusercontent.com/opentensor/bittensor-delegates/main/public/delegates.json"

# Raw github url for delegates registry file
__delegates_details_url__: str = "https://raw.githubusercontent.com/opentensor/bittensor-delegates/main/public/delegates.json"

# Substrate ss58_format
__ss58_format__ = 42

# Wallet ss58 address length
__ss58_address_length__ = 48

__networks__ = ["local", "finney"]

__finney_entrypoint__ = "wss://entrypoint-finney.opentensor.ai:443"

__finney_test_entrypoint__ = "wss://test.finney.opentensor.ai:443/"

# Needs to use wss://
__bellagene_entrypoint__ = "wss://parachain.opentensor.ai:443"

__local_entrypoint__ = "ws://127.0.0.1:9944"

__tao_symbol__: str = chr(0x03C4)

__rao_symbol__: str = chr(0x03C1)

# Block Explorers map network to explorer url
## Must all be polkadotjs explorer urls
__network_explorer_map__ = {
    "local": "https://explorer.finney.opentensor.ai/#/explorer",
    "endpoint": "https://explorer.finney.opentensor.ai/#/explorer",
    "finney": "https://explorer.finney.opentensor.ai/#/explorer",
}

# --- Type Registry ---
__type_registry__ = {
    "types": {
        "Balance": "u64",  # Need to override default u128
    },
    "runtime_api": {
        "NeuronInfoRuntimeApi": {
            "methods": {
                "get_neuron_lite": {
                    "params": [
                        {
                            "name": "netuid",
                            "type": "u16",
                        },
                        {
                            "name": "uid",
                            "type": "u16",
                        },
                    ],
                    "type": "Vec<u8>",
                },
                "get_neurons_lite": {
                    "params": [
                        {
                            "name": "netuid",
                            "type": "u16",
                        },
                    ],
                    "type": "Vec<u8>",
                },
            }
        },
        "StakeInfoRuntimeApi": {
            "methods": {
                "get_stake_info_for_coldkey": {
                    "params": [
                        {
                            "name": "coldkey_account_vec",
                            "type": "Vec<u8>",
                        },
                    ],
                    "type": "Vec<u8>",
                },
                "get_stake_info_for_coldkeys": {
                    "params": [
                        {
                            "name": "coldkey_account_vecs",
                            "type": "Vec<Vec<u8>>",
                        },
                    ],
                    "type": "Vec<u8>",
                },
            },
        },
        "ValidatorIPRuntimeApi": {
            "methods": {
                "get_associated_validator_ip_info_for_subnet": {
                    "params": [
                        {
                            "name": "netuid",
                            "type": "u16",
                        },
                    ],
                    "type": "Vec<u8>",
                },
            },
        },
        "SubnetInfoRuntimeApi": {
            "methods": {
                "get_subnet_hyperparams": {
                    "params": [
                        {
                            "name": "netuid",
                            "type": "u16",
                        },
                    ],
                    "type": "Vec<u8>",
                }
            }
        },
        "SubnetRegistrationRuntimeApi": {
            "methods": {"get_network_registration_cost": {"params": [], "type": "u64"}}
        },
    },
}

from .errors import *

from substrateinterface import Keypair as Keypair
from .config import *
from .keyfile import *
from .wallet import *

from .utils import *
from .utils.balance import Balance as Balance
from .chain_data import *
from .subtensor import subtensor as subtensor
from .cli import cli as cli, COMMANDS as ALL_COMMANDS
from .logging import logging as logging
from .metagraph import metagraph as metagraph
from .threadpool import PriorityThreadPoolExecutor as PriorityThreadPoolExecutor

from .synapse import *
from .stream import *
from .tensor import *
from .axon import axon as axon
from .dendrite import dendrite as dendrite

from .mock.keyfile_mock import MockKeyfile as MockKeyfile
from .mock.subtensor_mock import MockSubtensor as MockSubtensor
from .mock.wallet_mock import MockWallet as MockWallet

configs = [
    axon.config(),
    subtensor.config(),
    PriorityThreadPoolExecutor.config(),
    wallet.config(),
    logging.config(),
]
defaults = config.merge_all(configs)<|MERGE_RESOLUTION|>--- conflicted
+++ resolved
@@ -27,11 +27,7 @@
 nest_asyncio.apply()
 
 # Bittensor code and protocol version.
-<<<<<<< HEAD
-__version__ = '4.0.1'
-=======
 __version__ = "6.0.1"
->>>>>>> 88d2c182
 version_split = __version__.split(".")
 __version_as_int__ = (
     (100 * int(version_split[0]))
