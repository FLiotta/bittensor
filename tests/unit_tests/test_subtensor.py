--- conflicted
+++ resolved
@@ -30,10 +30,13 @@
     _logger,
     Balance,
 )
-from bittensor.chain_data import SubnetHyperparameters, U16_MAX, U64_MAX
+from bittensor.chain_data import SubnetHyperparameters
 from bittensor.commands.utils import normalize_hyperparameters
 from bittensor import subtensor_module
 from bittensor.utils.balance import Balance
+
+U16_MAX = 65535
+U64_MAX = 18446744073709551615
 
 
 def test_serve_axon_with_external_ip_set():
@@ -474,8 +477,7 @@
     subtensor._get_hyperparameter.assert_called_once_with(
         param_name="WeightsSetRateLimit", netuid=7
     )
-<<<<<<< HEAD
-    # if we change the methods logic in the future we have to be make sure tha returned type is correct
+    # if we change the methods logic in the future we have to be make sure the returned type is correct
     assert isinstance(result, int)
 
 
@@ -562,10 +564,6 @@
         ), f"Mismatch in tao value for {param_name} at zero value"
     else:
         assert float(norm_value) == 0.0, f"Failed zero value test for {param_name}"
-=======
-    # if we change the methods logic in the future we have to be make sure the returned type is correct
-    assert isinstance(result, int)
-
 
 ###########################
 # Account functions tests #
@@ -2272,5 +2270,4 @@
     # Asserts
     subtensor.query_subtensor.assert_called_once_with("Delegates", block, [hotkey_ss58])
     spy_u16_normalized_float.assert_not_called()
-    assert result is None
->>>>>>> 7272f5d4
+    assert result is None