import asyncio
import sys

import pytest

import bittensor
from bittensor.core.subtensor import Subtensor
from bittensor.utils import networking
from tests.e2e_tests.utils.chain_interactions import register_subnet
from tests.e2e_tests.utils.e2e_test_utils import (
    setup_wallet,
    template_path,
    templates_repo,
)


@pytest.mark.asyncio
async def test_axon(local_chain):
    """
    Test the Axon mechanism and successful registration on the network.

    Steps:
        1. Register a subnet and register Alice
        2. Check if metagraph.axon is updated and check axon attributes
        3. Run Alice as a miner on the subnet
        4. Check the metagraph again after running the miner and verify all attributes
    Raises:
        AssertionError: If any of the checks or verifications fail
    """

    print("Testing test_axon")

    netuid = 2
    # Register root as Alice - the subnet owner
    alice_keypair, wallet = setup_wallet("//Alice")

<<<<<<< HEAD
    # Register a subnet, netuid 2
=======
    subtensor = Subtensor(network="ws://localhost:9945")

    # Register a subnet, netuid 1
>>>>>>> aa9e71b7
    assert register_subnet(local_chain, wallet), "Subnet wasn't created"

    # Verify subnet <netuid 1> created successfully
    assert local_chain.query(
        "SubtensorModule", "NetworksAdded", [netuid]
    ).serialize(), "Subnet wasn't created successfully"

<<<<<<< HEAD
=======
    # Register Alice to the network
    assert subtensor.burned_register(
        wallet, netuid
    ), f"Neuron wasn't registered to subnet {netuid}"

>>>>>>> aa9e71b7
    metagraph = bittensor.Metagraph(netuid=netuid, network="ws://localhost:9945")

    # Validate current metagraph stats
    old_axon = metagraph.axons[0]
    assert len(metagraph.axons) == 1, f"Expected 1 axon, but got {len(metagraph.axons)}"
    assert old_axon.hotkey == alice_keypair.ss58_address, "Hotkey mismatch for the axon"
    assert (
        old_axon.coldkey == alice_keypair.ss58_address
    ), "Coldkey mismatch for the axon"
    assert old_axon.ip == "0.0.0.0", f"Expected IP 0.0.0.0, but got {old_axon.ip}"
    assert old_axon.port == 0, f"Expected port 0, but got {old_axon.port}"
    assert old_axon.ip_type == 0, f"Expected IP type 0, but got {old_axon.ip_type}"

    # Prepare to run the miner
    cmd = " ".join(
        [
            f"{sys.executable}",
            f'"{template_path}{templates_repo}/neurons/miner.py"',
            "--netuid",
            str(netuid),
            "--subtensor.network",
            "local",
            "--subtensor.chain_endpoint",
            "ws://localhost:9945",
            "--wallet.path",
            wallet.path,
            "--wallet.name",
            wallet.name,
            "--wallet.hotkey",
            "default",
        ]
    )

    # Run the miner in the background
    await asyncio.create_subprocess_shell(
        cmd,
        stdout=asyncio.subprocess.PIPE,
        stderr=asyncio.subprocess.PIPE,
    )

    print("Neuron Alice is now mining")

    # Waiting for 5 seconds for metagraph to be updated
    await asyncio.sleep(5)

    # Refresh the metagraph
    metagraph = bittensor.Metagraph(netuid=netuid, network="ws://localhost:9945")
    updated_axon = metagraph.axons[0]
    external_ip = networking.get_external_ip()

    # Assert updated attributes
    assert (
        len(metagraph.axons) == 1
    ), f"Expected 1 axon, but got {len(metagraph.axons)} after mining"

    assert (
        len(metagraph.neurons) == 1
    ), f"Expected 1 neuron, but got {len(metagraph.neurons)}"

    assert (
        updated_axon.ip == external_ip
    ), f"Expected IP {external_ip}, but got {updated_axon.ip}"

    assert (
        updated_axon.ip_type == networking.ip_version(external_ip)
    ), f"Expected IP type {networking.ip_version(external_ip)}, but got {updated_axon.ip_type}"

    assert updated_axon.port == 8091, f"Expected port 8091, but got {updated_axon.port}"

    assert (
        updated_axon.hotkey == alice_keypair.ss58_address
    ), "Hotkey mismatch after mining"

    assert (
        updated_axon.coldkey == alice_keypair.ss58_address
    ), "Coldkey mismatch after mining"

    print("✅ Passed test_axon")<|MERGE_RESOLUTION|>--- conflicted
+++ resolved
@@ -34,13 +34,10 @@
     # Register root as Alice - the subnet owner
     alice_keypair, wallet = setup_wallet("//Alice")
 
-<<<<<<< HEAD
     # Register a subnet, netuid 2
-=======
     subtensor = Subtensor(network="ws://localhost:9945")
 
     # Register a subnet, netuid 1
->>>>>>> aa9e71b7
     assert register_subnet(local_chain, wallet), "Subnet wasn't created"
 
     # Verify subnet <netuid 1> created successfully
@@ -48,14 +45,11 @@
         "SubtensorModule", "NetworksAdded", [netuid]
     ).serialize(), "Subnet wasn't created successfully"
 
-<<<<<<< HEAD
-=======
     # Register Alice to the network
     assert subtensor.burned_register(
         wallet, netuid
     ), f"Neuron wasn't registered to subnet {netuid}"
 
->>>>>>> aa9e71b7
     metagraph = bittensor.Metagraph(netuid=netuid, network="ws://localhost:9945")
 
     # Validate current metagraph stats
