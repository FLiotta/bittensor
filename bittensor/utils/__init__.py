# The MIT License (MIT)
# Copyright © 2024 Opentensor Foundation
#
# Permission is hereby granted, free of charge, to any person obtaining a copy of this software and associated
# documentation files (the “Software”), to deal in the Software without restriction, including without limitation
# the rights to use, copy, modify, merge, publish, distribute, sublicense, and/or sell copies of the Software,
# and to permit persons to whom the Software is furnished to do so, subject to the following conditions:
#
# The above copyright notice and this permission notice shall be included in all copies or substantial portions of
# the Software.
#
# THE SOFTWARE IS PROVIDED “AS IS”, WITHOUT WARRANTY OF ANY KIND, EXPRESS OR IMPLIED, INCLUDING BUT NOT LIMITED TO
# THE WARRANTIES OF MERCHANTABILITY, FITNESS FOR A PARTICULAR PURPOSE AND NONINFRINGEMENT. IN NO EVENT SHALL
# THE AUTHORS OR COPYRIGHT HOLDERS BE LIABLE FOR ANY CLAIM, DAMAGES OR OTHER LIABILITY, WHETHER IN AN ACTION
# OF CONTRACT, TORT OR OTHERWISE, ARISING FROM, OUT OF OR IN CONNECTION WITH THE SOFTWARE OR THE USE OR OTHER
# DEALINGS IN THE SOFTWARE.

import hashlib
<<<<<<< HEAD
from typing import Literal, Union, Optional
=======
from typing import List, Dict, Literal, Union, Optional, TYPE_CHECKING
>>>>>>> e8ab3b9f

import scalecodec
from substrateinterface import Keypair
from substrateinterface.utils import ss58

from bittensor.core.settings import SS58_FORMAT
from bittensor.utils.btlogging import logging
from .registration import torch, use_torch
from .version import version_checking, check_version, VersionCheckError

if TYPE_CHECKING:
    from substrateinterface import SubstrateInterface

RAOPERTAO = 1e9
U16_MAX = 65535
U64_MAX = 18446744073709551615


def ss58_to_vec_u8(ss58_address: str) -> list[int]:
    ss58_bytes: bytes = ss58_address_to_bytes(ss58_address)
    encoded_address: list[int] = [int(byte) for byte in ss58_bytes]
    return encoded_address


def strtobool(val: str) -> Union[bool, Literal["==SUPRESS=="]]:
    """
    Converts a string to a boolean value.

    truth-y values are 'y', 'yes', 't', 'true', 'on', and '1';
    false-y values are 'n', 'no', 'f', 'false', 'off', and '0'.

    Raises ValueError if 'val' is anything else.
    """
    val = val.lower()
    if val in ("y", "yes", "t", "true", "on", "1"):
        return True
    elif val in ("n", "no", "f", "false", "off", "0"):
        return False
    else:
        raise ValueError("invalid truth value %r" % (val,))


def _get_explorer_root_url_by_network_from_map(
    network: str, network_map: dict[str, dict[str, str]]
) -> Optional[dict[str, str]]:
    """
    Returns the explorer root url for the given network name from the given network map.

    Args:
        network(str): The network to get the explorer url for.
        network_map(dict[str, str]): The network map to get the explorer url from.

    Returns:
        The explorer url for the given network.
        Or None if the network is not in the network map.
    """
    explorer_urls: Optional[dict[str, str]] = {}
    for entity_nm, entity_network_map in network_map.items():
        if network in entity_network_map:
            explorer_urls[entity_nm] = entity_network_map[network]

    return explorer_urls


def get_explorer_url_for_network(
    network: str, block_hash: str, network_map: dict[str, dict[str, str]]
) -> Optional[dict[str, str]]:
    """
    Returns the explorer url for the given block hash and network.

    Args:
        network(str): The network to get the explorer url for.
        block_hash(str): The block hash to get the explorer url for.
        network_map(dict[str, dict[str, str]]): The network maps to get the explorer urls from.

    Returns:
        The explorer url for the given block hash and network.
        Or None if the network is not known.
    """

    explorer_urls: Optional[dict[str, str]] = {}
    # Will be None if the network is not known. i.e. not in network_map
    explorer_root_urls: Optional[dict[str, str]] = (
        _get_explorer_root_url_by_network_from_map(network, network_map)
    )

    if explorer_root_urls != {}:
        # We are on a known network.
        explorer_opentensor_url = (
            f"{explorer_root_urls.get('opentensor')}/query/{block_hash}"
        )
        explorer_taostats_url = (
            f"{explorer_root_urls.get('taostats')}/extrinsic/{block_hash}"
        )
        explorer_urls["opentensor"] = explorer_opentensor_url
        explorer_urls["taostats"] = explorer_taostats_url

    return explorer_urls


def ss58_address_to_bytes(ss58_address: str) -> bytes:
    """Converts a ss58 address to a bytes object."""
    account_id_hex: str = scalecodec.ss58_decode(ss58_address, SS58_FORMAT)
    return bytes.fromhex(account_id_hex)


def u16_normalized_float(x: int) -> float:
    return float(x) / float(U16_MAX)


def u64_normalized_float(x: int) -> float:
    return float(x) / float(U64_MAX)


def get_hash(content, encoding="utf-8"):
    sha3 = hashlib.sha3_256()

    # Update the hash object with the concatenated string
    sha3.update(content.encode(encoding))

    # Produce the hash
    return sha3.hexdigest()


def format_error_message(
    error_message: dict, substrate: "SubstrateInterface" = None
) -> str:
    """
    Formats an error message from the Subtensor error information for use in extrinsics.

    Args:
        error_message (dict): A dictionary containing the error information from Subtensor.
        substrate (SubstrateInterface, optional): The substrate interface to use.

    Returns:
        str: A formatted error message string.
    """
    err_name = "UnknownError"
    err_type = "UnknownType"
    err_description = "Unknown Description"

    if isinstance(error_message, dict):
        # subtensor error structure
        if (
            error_message.get("code")
            and error_message.get("message")
            and error_message.get("data")
        ):
            err_name = "SubstrateRequestException"
            err_type = error_message.get("message")
            err_data = error_message.get("data")

            # subtensor custom error marker
            if err_data.startswith("Custom error:") and substrate:
                if not substrate.metadata:
                    substrate.get_metadata()

                if substrate.metadata:
                    try:
                        pallet = substrate.metadata.get_metadata_pallet(
                            "SubtensorModule"
                        )
                        error_index = int(err_data.split("Custom error:")[-1])

                        error_dict = pallet.errors[error_index].value
                        err_type = error_dict.get("message", err_type)
                        err_docs = error_dict.get("docs", [])
                        err_description = err_docs[0] if err_docs else err_description
                    except Exception:
                        logging.error("Substrate pallets data unavailable.")
            else:
                err_description = err_data

        elif (
            error_message.get("type")
            and error_message.get("name")
            and error_message.get("docs")
        ):
            err_type = error_message.get("type", err_type)
            err_name = error_message.get("name", err_name)
            err_docs = error_message.get("docs", [err_description])
            err_description = err_docs[0] if err_docs else err_description

    return f"Subtensor returned `{err_name}({err_type})` error. This means: `{err_description}`."


# Subnet 24 uses this function
def is_valid_ss58_address(address: str) -> bool:
    """
    Checks if the given address is a valid ss58 address.

    Args:
        address(str): The address to check.

    Returns:
        True if the address is a valid ss58 address for Bittensor, False otherwise.
    """
    try:
        return ss58.is_valid_ss58_address(
            address, valid_ss58_format=SS58_FORMAT
        ) or ss58.is_valid_ss58_address(
            address, valid_ss58_format=42
        )  # Default substrate ss58 format (legacy)
    except IndexError:
        return False


def _is_valid_ed25519_pubkey(public_key: Union[str, bytes]) -> bool:
    """
    Checks if the given public_key is a valid ed25519 key.

    Args:
        public_key(Union[str, bytes]): The public_key to check.

    Returns:
        True if the public_key is a valid ed25519 key, False otherwise.

    """
    try:
        if isinstance(public_key, str):
            if len(public_key) != 64 and len(public_key) != 66:
                raise ValueError("a public_key should be 64 or 66 characters")
        elif isinstance(public_key, bytes):
            if len(public_key) != 32:
                raise ValueError("a public_key should be 32 bytes")
        else:
            raise ValueError("public_key must be a string or bytes")

        keypair = Keypair(public_key=public_key, ss58_format=SS58_FORMAT)

        ss58_addr = keypair.ss58_address
        return ss58_addr is not None

    except (ValueError, IndexError):
        return False


def is_valid_bittensor_address_or_public_key(address: Union[str, bytes]) -> bool:
    """
    Checks if the given address is a valid destination address.

    Args:
        address(Union[str, bytes]): The address to check.

    Returns:
        True if the address is a valid destination address, False otherwise.
    """
    if isinstance(address, str):
        # Check if ed25519
        if address.startswith("0x"):
            return _is_valid_ed25519_pubkey(address)
        else:
            # Assume ss58 address
            return is_valid_ss58_address(address)
    elif isinstance(address, bytes):
        # Check if ed25519
        return _is_valid_ed25519_pubkey(address)
    else:
        # Invalid address type
        return False<|MERGE_RESOLUTION|>--- conflicted
+++ resolved
@@ -16,11 +16,7 @@
 # DEALINGS IN THE SOFTWARE.
 
 import hashlib
-<<<<<<< HEAD
-from typing import Literal, Union, Optional
-=======
 from typing import List, Dict, Literal, Union, Optional, TYPE_CHECKING
->>>>>>> e8ab3b9f
 
 import scalecodec
 from substrateinterface import Keypair
