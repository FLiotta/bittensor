#!/bin/bash
set -u

abort() {
  printf "%s\n" "$1"
  exit 1
}

getc() {
  local save_state
  save_state=$(/bin/stty -g)
  /bin/stty raw -echo
  IFS= read -r -n 1 -d '' "$@"
  /bin/stty "$save_state"
}

wait_for_user() {
  local c
  echo
  echo "Press RETURN to continue or any other key to abort"
  getc c
  # we test for \r and \n because some stuff does \r instead
  if ! [[ "$c" == $'\r' || "$c" == $'\n' ]]; then
    exit 1
  fi
}

shell_join() {
  local arg
  printf "%s" "$1"
  shift
  for arg in "$@"; do
    printf " "
    printf "%s" "${arg// /\ }"
  done
}

# string formatters
if [[ -t 1 ]]; then
  tty_escape() { printf "\033[%sm" "$1"; }
else
  tty_escape() { :; }
fi
tty_mkbold() { tty_escape "1;$1"; }
tty_underline="$(tty_escape "4;39")"
tty_blue="$(tty_mkbold 34)"
tty_red="$(tty_mkbold 31)"
tty_bold="$(tty_mkbold 39)"
tty_reset="$(tty_escape 0)"

ohai() {
  printf "${tty_blue}==>${tty_bold} %s${tty_reset}\n" "$(shell_join "$@")"
}

# Things can fail later if `pwd` doesn't exist.
# Also sudo prints a warning message for no good reason
cd "/usr" || exit 1

linux_install_pre() {
    sudo apt-get update 
    sudo apt-get install --no-install-recommends --no-install-suggests -y apt-utils curl git cmake build-essential 
}

linux_install_python() {
    which -s python3.8
    if [[ $? != 0 ]] ; then
        ohai "Installing python3.8"
        sudo apt-get install --no-install-recommends --no-install-suggests -y python3.8
    else
        ohai "Updating python3.8"
        sudo apt-get update python3.8
    fi
    ohai "Installing python tools"
    sudo apt-get install --no-install-recommends --no-install-suggests -y python3-pip python3.8-dev python3.8-venv
}

linux_activate_installed_python() {
    ohai "Creating python virtualenv"
    mkdir -p ~/.bittensor/bittensor
    cd ~/.bittensor/
    python3.8 -m venv env
    ohai "Entering bittensor-environment"
    source env/bin/activate
    ohai "You are using python@3.8$"
    ohai "Installing python tools"
    python -m pip install --upgrade pip
    python -m pip install python-dev
}

linux_install_bittensor() {
    ohai "Cloning bittensor@master into ~/.bittensor/bittensor"
    mkdir -p ~/.bittensor/bittensor
    git clone https://github.com/opentensor/bittensor.git ~/.bittensor/bittensor/ 2> /dev/null || (cd ~/.bittensor/bittensor/ ; git pull --ff-only)
    ohai "Installing bittensor"
    python -m pip install -e ~/.bittensor/bittensor/
}


mac_install_xcode() {
    which -s xcode-select
    if [[ $? != 0 ]] ; then
        ohai "Installing xcode:"
        xcode-select --install
    fi
}

mac_install_brew() {
    which -s brew
    if [[ $? != 0 ]] ; then
        ohai "Installing brew:"
        ruby -e "$(curl -fsSL https://raw.githubusercontent.com/Homebrew/install/master/install)"
    else
        ohai "Updating brew:"
        brew update --verbose
    fi
}

mac_install_cmake() {
    which -s cmake
    if [[ $? != 0 ]] ; then
        ohai "Installing cmake:"
        brew install cmake
    else
        ohai "Updating cmake:"
        brew upgrade cmake
    fi
}

mac_install_python() {
    which -s python3.7
    ohai "Installing python3.7"
    brew list python@3.7 &>/dev/null || brew install python@3.7;
    ohai "Updating python3.7"
    brew upgrade python@3.7
}

mac_activate_installed_python() {
    ohai "Creating python virtualenv"
    mkdir -p ~/.bittensor/bittensor
    cd ~/.bittensor/
    /usr/local/opt/python@3.7/bin/python3 -m venv env
    ohai "Entering python3.7 environment"
    source env/bin/activate
    PYTHONPATH=$(which python)
    ohai "You are using python@ $PYTHONPATH$"
    ohai "Installing python tools"
    python -m pip install --upgrade pip
    python -m pip install python-dev
}

mac_install_bittensor() {
    ohai "Cloning bittensor@master into ~/.bittensor/bittensor"
    git clone https://github.com/opentensor/bittensor.git ~/.bittensor/bittensor/ 2> /dev/null || (cd ~/.bittensor/bittensor/ ; git pull --ff-only)
    ohai "Installing bittensor"
    python -m pip install -e ~/.bittensor/bittensor/
    deactivate
}

# Do install.
OS="$(uname)"
if [[ "$OS" == "Linux" ]]; then

    which -s apt
    if [[ $? == 0 ]] ; then
        abort "This linux based install requires apt. To run with other distros (centos, arch, etc), you will need to manually install the requirements"
    fi

    ohai "This script will install:"
    echo "git"
    echo "curl"
    echo "git"
    echo "cmake"
    echo "build-essential"
    echo "python3.8"
    echo "python3.8-pip"
    echo "bittensor"

    wait_for_user
    linux_install_pre
    linux_install_python
    linux_activate_installed_python
    linux_install_bittensor

elif [[ "$OS" == "Darwin" ]]; then
    ohai "This script will install:"
    echo "xcode"
    echo "homebrew"
    echo "git"
    echo "cmake"
    echo "python3.7"
    echo "python3.7-pip"
    echo "bittensor"

    wait_for_user
    mac_install_brew
    mac_install_cmake
    mac_install_python
    mac_activate_installed_python
    mac_install_bittensor

else
  abort "Bittensor is only supported on macOS and Linux"
fi

# Use the shell's audible bell.
if [[ -t 1 ]]; then
printf "\a"
fi
ohai "Installation successful!"
echo ""
ohai "Next steps:"
echo ""
echo "- 1) Choose your network: "
echo "    $ export NETWORK=akira      # Test network (suggested)" 
echo "    $ export NETWORK=kusanagi   # Main network (production)"
echo ""
echo "- 2) Activate the installed python: "
echo "    $ source ~/.bittensor/env/bin/activate"
echo ""
echo "- 3) Create a wallet: "
echo "    $ export WALLET=<your wallet name>"
echo "    $ export HOTKEY=<your hotkey name>"
echo "    $ bittensor-cli new_coldkey --wallet.name \$WALLET"
echo "    $ bittensor-cli new_hotkey --wallet.name \$WALLET --wallet.hotkey \$HOTKEY"
echo ""
echo "- 4) (Optional) Open a port on your NAT: "
echo "    See Docs: ${tty_underline}https://opentensor.github.io/index.html${tty_reset})"
echo ""
echo "- 5) Run a miner: "
<<<<<<< HEAD
echo "    i.e. $ python ~/.bittensor/bittensor/miners/TEXT/gpt2_wiki.py"
echo "                   --subtensor.network \$NETWORK \ "    
echo "                   --wallet.name \$WALLET \ "
=======
echo "    i.e. $ python ~/.bittensor/bittensor/miners/TEXT/gpt2_wiki/gpt2_wiki.py"
echo "                   --subtensor.network \$NETWORK"       
echo "                   --wallet.name \$WALLET"
>>>>>>> 536f8548
echo "                   --wallet.hotkey \$HOTKEY"
echo ""
ohai "Extras:"
echo ""
echo "- Read the docs: "
echo "    ${tty_underline}https://opentensor.github.io/index.html${tty_reset}"
echo ""
echo "- Visit our website: "
echo "    ${tty_underline}https://www.bittensor.com${tty_reset}"
echo ""
echo "- Join the discussion: "
echo "    ${tty_underline}https://discord.gg/3rUr6EcvbB${tty_reset}"
echo ""

    <|MERGE_RESOLUTION|>--- conflicted
+++ resolved
@@ -227,15 +227,9 @@
 echo "    See Docs: ${tty_underline}https://opentensor.github.io/index.html${tty_reset})"
 echo ""
 echo "- 5) Run a miner: "
-<<<<<<< HEAD
-echo "    i.e. $ python ~/.bittensor/bittensor/miners/TEXT/gpt2_wiki.py"
-echo "                   --subtensor.network \$NETWORK \ "    
-echo "                   --wallet.name \$WALLET \ "
-=======
 echo "    i.e. $ python ~/.bittensor/bittensor/miners/TEXT/gpt2_wiki/gpt2_wiki.py"
 echo "                   --subtensor.network \$NETWORK"       
 echo "                   --wallet.name \$WALLET"
->>>>>>> 536f8548
 echo "                   --wallet.hotkey \$HOTKEY"
 echo ""
 ohai "Extras:"
