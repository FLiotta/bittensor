import pytest
from unittest.mock import MagicMock, patch
from bittensor.subtensor import Subtensor
from bittensor.wallet import wallet as Wallet
from bittensor.utils.registration import POWSolution
from bittensor.extrinsics.registration import (
    MaxSuccessException,
    MaxAttemptsException,
    swap_hotkey_extrinsic,
    burned_register_extrinsic,
    register_extrinsic,
    run_faucet_extrinsic,
)


# Mocking external dependencies
@pytest.fixture
def mock_subtensor(mocker):
    mock = mocker.MagicMock(spec=Subtensor)
    mock.network = "mock_network"
    mock.substrate = mocker.AsyncMock()
    return mock


@pytest.fixture
def mock_wallet():
    mock = MagicMock(spec=Wallet)
    mock.coldkeypub.ss58_address = "mock_address"
    mock.coldkey = MagicMock()
    mock.hotkey = MagicMock()
    mock.hotkey.ss58_address = "fake_ss58_address"
    return mock


@pytest.fixture
def mock_pow_solution(mocker):
    mock = mocker.MagicMock(spec=POWSolution)
    mock.block_number = 123
    mock.nonce = 456
    mock.seal = [0, 1, 2, 3]
    mock.is_stale.return_value = False
    return mock


@pytest.fixture
def mock_new_wallet():
    mock = MagicMock(spec=Wallet)
    mock.coldkeypub.ss58_address = "mock_address"
    mock.coldkey = MagicMock()
    mock.hotkey = MagicMock()
    return mock


@pytest.mark.parametrize(
    "wait_for_inclusion,wait_for_finalization,prompt,cuda,dev_id,tpb,num_processes,update_interval,log_verbose,expected",
    [
        (False, True, False, False, 0, 256, None, None, False, True),
        (True, False, False, True, [0], 256, 1, 100, True, False),
        (False, False, False, True, 1, 512, 2, 200, False, False),
    ],
    ids=["happy-path-1", "happy-path-2", "happy-path-3"],
)
@pytest.mark.asyncio
async def test_run_faucet_extrinsic_happy_path(
    mock_subtensor,
    mock_wallet,
    mock_pow_solution,
    wait_for_inclusion,
    wait_for_finalization,
    prompt,
    cuda,
    dev_id,
    tpb,
    num_processes,
    update_interval,
    log_verbose,
    expected,
):
    with patch(
        "bittensor.utils.registration._solve_for_difficulty_fast",
        return_value=mock_pow_solution,
    ) as mock_create_pow, patch("rich.prompt.Confirm.ask", return_value=True):
        from bittensor.extrinsics.registration import run_faucet_extrinsic

        # Arrange
        mock_subtensor.get_balance.return_value = 100
        mock_subtensor.substrate.submit_extrinsic.return_value.is_success = True

        # Act
        result = await run_faucet_extrinsic(
            subtensor=mock_subtensor,
            wallet=mock_wallet,
            wait_for_inclusion=wait_for_inclusion,
            wait_for_finalization=wait_for_finalization,
            prompt=prompt,
            cuda=cuda,
            dev_id=dev_id,
            tpb=tpb,
            num_processes=num_processes,
            update_interval=update_interval,
            log_verbose=log_verbose,
        )

        # Assert
        if isinstance(result, tuple):
            assert result[0] == expected
            if result[0] is True:
                # Checks only if successful
                mock_subtensor.substrate.submit_extrinsic.assert_called()
        else:
            assert result == expected
        mock_subtensor.get_balance.assert_called_with("mock_address")


@pytest.mark.parametrize(
    "cuda,torch_cuda_available,prompt_response,expected",
    [
        (
            True,
            False,
            False,
            False,
        ),  # ID: edge-case-1: CUDA required but not available, user declines prompt
        (
            True,
            False,
            True,
            False,
        ),  # ID: edge-case-2: CUDA required but not available, user accepts prompt but fails due to CUDA unavailability
    ],
    ids=["edge-case-1", "edge-case-2"],
)
@pytest.mark.asyncio
async def test_run_faucet_extrinsic_edge_cases(
    mock_subtensor, mock_wallet, cuda, torch_cuda_available, prompt_response, expected
):
    with patch("torch.cuda.is_available", return_value=torch_cuda_available), patch(
        "rich.prompt.Confirm.ask", return_value=prompt_response
    ):
        # Act
        result = await run_faucet_extrinsic(
            subtensor=mock_subtensor, wallet=mock_wallet, cuda=cuda
        )

        # Assert
        assert result[0] == expected


@pytest.mark.parametrize(
    "exception,expected",
    [
        (KeyboardInterrupt, (True, "Done")),  # ID: error-1: User interrupts the process
        (
            MaxSuccessException,
            (True, "Max successes reached: 3"),
        ),  # ID: error-2: Maximum successes reached
        (
            MaxAttemptsException,
            (False, "Max attempts reached: 3"),
        ),  # ID: error-3: Maximum attempts reached
    ],
    ids=["error-1", "error-2", "error-3"],
)
@pytest.mark.skip(reason="Waiting for fix to MaxAttemptedException")
def test_run_faucet_extrinsic_error_cases(
    mock_subtensor, mock_wallet, mock_pow_solution, exception, expected
):
    with patch(
        "bittensor.utils.registration.create_pow",
        side_effect=[mock_pow_solution, exception],
    ):
        # Act
        result = run_faucet_extrinsic(
            subtensor=mock_subtensor, wallet=mock_wallet, max_allowed_attempts=3
        )

        # Assert
        assert result == expected


@pytest.mark.parametrize(
    "wait_for_inclusion, wait_for_finalization, prompt, swap_success, prompt_response, expected_result, test_id",
    [
        # Happy paths
        (False, True, False, True, None, True, "happy-path-finalization-true"),
        (True, False, False, True, None, True, "happy-path-inclusion-true"),
        (True, True, False, True, None, True, "edge-both-waits-true"),
        # Error paths
        (False, True, False, False, None, False, "swap_failed"),
        (False, True, True, True, False, False, "error-prompt-declined"),
    ],
)
@pytest.mark.asyncio
async def test_swap_hotkey_extrinsic(
    mock_subtensor,
    mock_wallet,
    mock_new_wallet,
    wait_for_inclusion,
    wait_for_finalization,
    prompt,
    swap_success,
    prompt_response,
    expected_result,
    test_id,
):
    # Arrange
    with patch.object(
        mock_subtensor,
        "do_swap_hotkey",
        return_value=(swap_success, "Mock error message"),
    ):
        with patch(
            "rich.prompt.Confirm.ask", return_value=prompt_response
        ) as mock_confirm:
            # Act
            result = await swap_hotkey_extrinsic(
                subtensor=mock_subtensor,
                wallet=mock_wallet,
                new_wallet=mock_new_wallet,
                wait_for_inclusion=wait_for_inclusion,
                wait_for_finalization=wait_for_finalization,
                prompt=prompt,
            )

            # Assert
            assert result == expected_result, f"Test failed for test_id: {test_id}"

            if prompt:
                mock_confirm.assert_called_once()
            else:
                mock_confirm.assert_not_called()


@pytest.mark.parametrize(
    "subnet_exists, neuron_is_null, recycle_success, prompt, prompt_response, is_registered, expected_result, test_id",
    [
        # Happy paths
        (True, False, None, False, None, None, True, "neuron-not-null"),
        (True, True, True, True, True, True, True, "happy-path-wallet-registered"),
        # Error paths
        (False, True, False, False, None, None, False, "subnet-non-existence"),
        (True, True, True, True, False, None, False, "prompt-declined"),
        (True, True, False, True, True, False, False, "error-path-recycling-failed"),
        (True, True, True, True, True, False, False, "error-path-not-registered"),
    ],
)
@pytest.mark.asyncio
async def test_burned_register_extrinsic(
    mock_subtensor,
    mock_wallet,
    subnet_exists,
    neuron_is_null,
    recycle_success,
    prompt,
    prompt_response,
    is_registered,
    expected_result,
    test_id,
):
    # Arrange
    with patch.object(
        mock_subtensor, "subnet_exists", return_value=subnet_exists
    ), patch.object(
        mock_subtensor,
        "get_neuron_for_pubkey_and_subnet",
        return_value=MagicMock(is_null=neuron_is_null),
    ), patch.object(
        mock_subtensor,
        "do_burned_register",
        return_value=(recycle_success, "Mock error message"),
    ), patch.object(
        mock_subtensor, "is_hotkey_registered", return_value=is_registered
    ), patch("rich.prompt.Confirm.ask", return_value=prompt_response) as mock_confirm:
        # Act
        result = await burned_register_extrinsic(
            subtensor=mock_subtensor, wallet=mock_wallet, netuid=123, prompt=True
        )

        # Assert
        assert result == expected_result, f"Test failed for test_id: {test_id}"

        if prompt:
            mock_confirm.assert_called_once()
        else:
            mock_confirm.assert_not_called()


@pytest.mark.parametrize(
    "subnet_exists, neuron_is_null, prompt, prompt_response, cuda_available, expected_result, test_id",
    [
        (False, True, True, True, True, False, "subnet-does-not-exist"),
        (True, False, True, True, True, True, "neuron-already-registered"),
        (True, True, True, False, True, False, "user-declines-prompt"),
        (True, True, False, None, False, False, "cuda-unavailable"),
    ],
)
@pytest.mark.asyncio
async def test_register_extrinsic_without_pow(
    mock_subtensor,
    mock_wallet,
    subnet_exists,
    neuron_is_null,
    prompt,
    prompt_response,
    cuda_available,
    expected_result,
    test_id,
):
    # Arrange
    with patch.object(
        mock_subtensor, "subnet_exists", return_value=subnet_exists
    ), patch.object(
        mock_subtensor,
        "get_neuron_for_pubkey_and_subnet",
        return_value=MagicMock(is_null=neuron_is_null),
    ), patch("rich.prompt.Confirm.ask", return_value=prompt_response), patch(
        "torch.cuda.is_available", return_value=cuda_available
    ):
        # Act
        result = await register_extrinsic(
            subtensor=mock_subtensor,
            wallet=mock_wallet,
            netuid=123,
            wait_for_inclusion=True,
            wait_for_finalization=True,
            prompt=prompt,
            max_allowed_attempts=3,
            output_in_place=True,
            cuda=True,
            dev_id=0,
            tpb=256,
            num_processes=None,
            update_interval=None,
            log_verbose=False,
        )

        # Assert
        assert result == expected_result, f"Test failed for test_id: {test_id}"


@pytest.mark.parametrize(
    "pow_success, pow_stale, registration_success, cuda, hotkey_registered, expected_result, test_id",
    [
        (True, False, True, False, False, True, "successful-with-valid-pow"),
        (True, False, True, True, False, True, "successful-with-valid-cuda-pow"),
        # Pow failed but key was registered already
        (False, False, False, False, True, True, "hotkey-registered"),
        # Pow was a success but registration failed with error 'key already registered'
        (True, False, False, False, False, True, "registration-fail-key-registered"),
    ],
)
@pytest.mark.asyncio
async def test_register_extrinsic_with_pow(
    mock_subtensor,
    mock_wallet,
    mock_pow_solution,
    pow_success,
    pow_stale,
    registration_success,
    cuda,
    hotkey_registered,
    expected_result,
    test_id,
    mocker,
):
    # Arrange
    with patch(
        "bittensor.utils.registration._solve_for_difficulty_fast",
        return_value=mock_pow_solution if pow_success else None,
    ), patch(
        "bittensor.utils.registration._solve_for_difficulty_fast_cuda",
        return_value=mock_pow_solution if pow_success else None,
    ), patch.object(
        mock_subtensor,
<<<<<<< HEAD
        "do_pow_register",
        return_value=(registration_success, "key is already registered"),
=======
        "_do_pow_register",
        return_value=(registration_success, "HotKeyAlreadyRegisteredInSubNet"),
>>>>>>> e6504175
    ), patch("torch.cuda.is_available", return_value=cuda):
        # Act
        if pow_success:
            mock_pow_solution.is_stale.return_value = pow_stale

        if not pow_success and hotkey_registered:
            mock_subtensor.is_hotkey_registered = mocker.AsyncMock(
                return_value=hotkey_registered
            )

        result = await register_extrinsic(
            subtensor=mock_subtensor,
            wallet=mock_wallet,
            netuid=123,
            wait_for_inclusion=True,
            wait_for_finalization=True,
            prompt=False,
            max_allowed_attempts=3,
            output_in_place=True,
            cuda=cuda,
            dev_id=0,
            tpb=256,
            num_processes=None,
            update_interval=None,
            log_verbose=False,
        )

        # Assert
        assert result == expected_result, f"Test failed for test_id: {test_id}"<|MERGE_RESOLUTION|>--- conflicted
+++ resolved
@@ -372,13 +372,8 @@
         return_value=mock_pow_solution if pow_success else None,
     ), patch.object(
         mock_subtensor,
-<<<<<<< HEAD
         "do_pow_register",
-        return_value=(registration_success, "key is already registered"),
-=======
-        "_do_pow_register",
         return_value=(registration_success, "HotKeyAlreadyRegisteredInSubNet"),
->>>>>>> e6504175
     ), patch("torch.cuda.is_available", return_value=cuda):
         # Act
         if pow_success:
