# The MIT License (MIT)
# Copyright © 2021 Yuma Rao
# Copyright © 2023 Opentensor Foundation
#
# Permission is hereby granted, free of charge, to any person obtaining a copy of this software and associated
# documentation files (the “Software”), to deal in the Software without restriction, including without limitation
# the rights to use, copy, modify, merge, publish, distribute, sublicense, and/or sell copies of the Software,
# and to permit persons to whom the Software is furnished to do so, subject to the following conditions:
#
# The above copyright notice and this permission notice shall be included in all copies or substantial portions of
# the Software.
#
# THE SOFTWARE IS PROVIDED “AS IS”, WITHOUT WARRANTY OF ANY KIND, EXPRESS OR IMPLIED, INCLUDING BUT NOT LIMITED TO
# THE WARRANTIES OF MERCHANTABILITY, FITNESS FOR A PARTICULAR PURPOSE AND NONINFRINGEMENT. IN NO EVENT SHALL
# THE AUTHORS OR COPYRIGHT HOLDERS BE LIABLE FOR ANY CLAIM, DAMAGES OR OTHER LIABILITY, WHETHER IN AN ACTION
# OF CONTRACT, TORT OR OTHERWISE, ARISING FROM, OUT OF OR IN CONNECTION WITH THE SOFTWARE OR THE USE OR OTHER
# DEALINGS IN THE SOFTWARE.

import asyncio
from typing import List, Optional, Union

from rich.prompt import Confirm

import bittensor
from bittensor.utils.balance import Balance


async def _do_remove_stake_single(
    subtensor: "bittensor.subtensor",
    wallet: "bittensor.wallet",
    hotkey_ss58: str,
    amount: "bittensor.Balance",
    wait_for_inclusion: bool = True,
    wait_for_finalization: bool = False,
) -> bool:
    """
    Executes an unstake call to the chain using the wallet and the amount specified.

    Args:
        subtensor (bittensor.subtensor): Bittensor subtensor object.
        wallet (bittensor.wallet): Bittensor wallet object.
        hotkey_ss58 (str): Hotkey address to unstake from.
        amount (bittensor.Balance): Amount to unstake as Bittensor balance object.
        wait_for_inclusion (bool): If set, waits for the extrinsic to enter a block before returning ``true``, or returns ``false`` if the extrinsic fails to enter the block within the timeout.
        wait_for_finalization (bool): If set, waits for the extrinsic to be finalized on the chain before returning ``true``, or returns ``false`` if the extrinsic fails to be finalized within the timeout.

    Returns:
        success (bool): Flag is ``true`` if extrinsic was finalized or included in the block. If we did not wait for finalization / inclusion, the response is ``true``.

    Raises:
        bittensor.errors.StakeError: If the extrinsic fails to be finalized or included in the block.
        bittensor.errors.NotRegisteredError: If the hotkey is not registered in any subnets.
    """
    # Decrypt keys,
    wallet.coldkey

    success = await subtensor.do_unstake(
        wallet=wallet,
        hotkey_ss58=hotkey_ss58,
        amount=amount,
        wait_for_inclusion=wait_for_inclusion,
        wait_for_finalization=wait_for_finalization,
    )

    return success


<<<<<<< HEAD
async def check_threshold_amount(
    subtensor: "bittensor.subtensor", unstaking_balance: Balance
=======
def check_threshold_amount(
    subtensor: "bittensor.subtensor", stake_balance: Balance
>>>>>>> e6504175
) -> bool:
    """
    Checks if the remaining stake balance is above the minimum required stake threshold.

    Args:
<<<<<<< HEAD
        subtensor (bittensor.subtensor): Bittensor subtensor object.
        unstaking_balance (Balance): the balance to check for threshold limits.
=======
        stake_balance (Balance):
            the balance to check for threshold limits.
>>>>>>> e6504175

    Returns:
        success (bool): ``true`` if the unstaking is above the threshold or 0, or ``false`` if the unstaking is below the threshold, but not 0.
    """
    min_req_stake: Balance = await subtensor.get_minimum_required_stake()

    if min_req_stake > stake_balance > 0:
        bittensor.__console__.print(
            f":cross_mark: [yellow]Remaining stake balance of {stake_balance} less than minimum of {min_req_stake} TAO[/yellow]"
        )
        return False
    else:
        return True


async def unstake_extrinsic(
    subtensor: "bittensor.subtensor",
    wallet: "bittensor.wallet",
    hotkey_ss58: Optional[str] = None,
    amount: Optional[Union[Balance, float]] = None,
    wait_for_inclusion: bool = True,
    wait_for_finalization: bool = False,
    prompt: bool = False,
) -> bool:
    """Removes stake into the wallet coldkey from the specified hotkey ``uid``.

    Args:
        subtensor (bittensor.subtensor): Bittensor subtensor object.
        wallet (bittensor.wallet): Bittensor wallet object.
        hotkey_ss58 (Optional[str]): The ``ss58`` address of the hotkey to unstake from. By default, the wallet hotkey is used.
        amount (Union[Balance, float]): Amount to stake as Bittensor balance, or ``float`` interpreted as Tao.
        wait_for_inclusion (bool): If set, waits for the extrinsic to enter a block before returning ``true``, or returns ``false`` if the extrinsic fails to enter the block within the timeout.
        wait_for_finalization (bool): If set, waits for the extrinsic to be finalized on the chain before returning ``true``, or returns ``false`` if the extrinsic fails to be finalized within the timeout.
        prompt (bool): If ``true``, the call waits for confirmation from the user before proceeding.

    Returns:
        success (bool): Flag is ``true`` if extrinsic was finalized or included in the block. If we did not wait for finalization / inclusion, the response is ``true``.
    """
    # Decrypt keys,
    wallet.coldkey

    if hotkey_ss58 is None:
        hotkey_ss58 = wallet.hotkey.ss58_address  # Default to wallet's own hotkey.

    with bittensor.__console__.status(
        f":satellite: Syncing with chain: [white]{subtensor.network}[/white] ..."
    ):
        old_balance, old_stake = await asyncio.gather(
            subtensor.get_balance(wallet.coldkeypub.ss58_address),
            subtensor.get_stake_for_coldkey_and_hotkey(
                coldkey_ss58=wallet.coldkeypub.ss58_address, hotkey_ss58=hotkey_ss58
            ),
        )

        hotkey_owner = subtensor.get_hotkey_owner(hotkey_ss58)
        own_hotkey: bool = wallet.coldkeypub.ss58_address == hotkey_owner

    # Convert to bittensor.Balance
    if amount is None:
<<<<<<< HEAD
        # Unstake it all if no amount is specified.
=======
        # Unstake it all.
>>>>>>> e6504175
        unstaking_balance = old_stake
    elif not isinstance(amount, bittensor.Balance):
        unstaking_balance = bittensor.Balance.from_tao(amount)
    else:
        unstaking_balance = amount

    # Check if enough to unstake.
    stake_on_uid = old_stake
    if unstaking_balance > stake_on_uid:
        bittensor.__console__.print(
            f":cross_mark: [red]Not enough stake[/red]: [green]{stake_on_uid}[/green] to unstake: [blue]{unstaking_balance}[/blue] from hotkey: [white]{wallet.hotkey_str}[/white]"
        )
        return False

<<<<<<< HEAD
    if not await check_threshold_amount(
        subtensor=subtensor, unstaking_balance=unstaking_balance
=======
    # If nomination stake, check threshold.
    if not own_hotkey and not check_threshold_amount(
        subtensor=subtensor, stake_balance=(stake_on_uid - unstaking_balance)
>>>>>>> e6504175
    ):
        bittensor.__console__.print(
            f":warning: [yellow]This action will unstake the entire staked balance![/yellow]"
        )
        unstaking_balance = stake_on_uid

    # Ask before moving on.
    if prompt:
        if not Confirm.ask(
            f"Do you want to unstake:\n[bold white]  amount: {unstaking_balance}\n  hotkey: {wallet.hotkey_str}[/bold white ]?"
        ):
            return False

    try:
        with bittensor.__console__.status(
            f":satellite: Unstaking from chain: [white]{subtensor.network}[/white] ..."
        ):
            staking_response: bool = await _do_remove_stake_single(
                subtensor=subtensor,
                wallet=wallet,
                hotkey_ss58=hotkey_ss58,
                amount=unstaking_balance,
                wait_for_inclusion=wait_for_inclusion,
                wait_for_finalization=wait_for_finalization,
            )

<<<<<<< HEAD
        # If unstaking was successful.
        if staking_response is True:
=======
        if staking_response is True:  # If we successfully unstaked.
>>>>>>> e6504175
            # We only wait here if we expect finalization.
            if not wait_for_finalization and not wait_for_inclusion:
                return True

            bittensor.__console__.print(
                ":white_heavy_check_mark: [green]Finalized[/green]"
            )
            with bittensor.__console__.status(
                f":satellite: Checking Balance on: [white]{subtensor.network}[/white] ..."
            ):
                # Get stake on hotkey.
                new_balance, new_stake = await asyncio.gather(
                    subtensor.get_balance(address=wallet.coldkeypub.ss58_address),
                    subtensor.get_stake_for_coldkey_and_hotkey(
                        coldkey_ss58=wallet.coldkeypub.ss58_address,
                        hotkey_ss58=hotkey_ss58,
                    ),
                )

                bittensor.__console__.print(
                    f"Balance:\n  [blue]{old_balance}[/blue] :arrow_right: [green]{new_balance}[/green]"
                )
                bittensor.__console__.print(
                    f"Stake:\n  [blue]{old_stake}[/blue] :arrow_right: [green]{new_stake}[/green]"
                )
                return True
        else:
            bittensor.__console__.print(
                ":cross_mark: [red]Failed[/red]: Unknown Error."
            )
            return False

    except bittensor.errors.NotRegisteredError:
        bittensor.__console__.print(
            f":cross_mark: [red]Hotkey: {wallet.hotkey_str} is not registered.[/red]"
        )
        return False
    except bittensor.errors.StakeError as e:
        bittensor.__console__.print(f":cross_mark: [red]Stake Error: {e}[/red]")
        return False


async def unstake_multiple_extrinsic(
    subtensor: "bittensor.subtensor",
    wallet: "bittensor.wallet",
    hotkey_ss58s: List[str],
    amounts: Optional[List[Union[Balance, float]]] = None,
    wait_for_inclusion: bool = True,
    wait_for_finalization: bool = False,
    prompt: bool = False,
) -> bool:
    r"""Removes stake from each ``hotkey_ss58`` in the list, using each amount, to a common coldkey.

    Args:
        wallet (bittensor.wallet):
            The wallet with the coldkey to unstake to.
        hotkey_ss58s (List[str]):
            List of hotkeys to unstake from.
        amounts (List[Union[Balance, float]]):
            List of amounts to unstake. If ``None``, unstake all.
        wait_for_inclusion (bool):
            If set, waits for the extrinsic to enter a block before returning ``true``, or returns ``false`` if the extrinsic fails to enter the block within the timeout.
        wait_for_finalization (bool):
            If set, waits for the extrinsic to be finalized on the chain before returning ``true``, or returns ``false`` if the extrinsic fails to be finalized within the timeout.
        prompt (bool):
            If ``true``, the call waits for confirmation from the user before proceeding.
    Returns:
        success (bool):
            Flag is ``true`` if extrinsic was finalized or included in the block. Flag is ``true`` if any wallet was unstaked. If we did not wait for finalization / inclusion, the response is ``true``.
    """
    if not isinstance(hotkey_ss58s, list) or not all(
        isinstance(hotkey_ss58, str) for hotkey_ss58 in hotkey_ss58s
    ):
        raise TypeError("hotkey_ss58s must be a list of str")

    if len(hotkey_ss58s) == 0:
        return True

    if amounts is not None and len(amounts) != len(hotkey_ss58s):
        raise ValueError("amounts must be a list of the same length as hotkey_ss58s")

    if amounts is not None and not all(
        isinstance(amount, (Balance, float)) for amount in amounts
    ):
        raise TypeError(
            "amounts must be a [list of bittensor.Balance or float] or None"
        )

    if amounts is None:
        amounts = [None] * len(hotkey_ss58s)
    else:
        # Convert to Balance
        amounts = [
            bittensor.Balance.from_tao(amount) if isinstance(amount, float) else amount
            for amount in amounts
        ]

        if sum(amount.tao for amount in amounts) == 0:
            # Staking 0 tao
            return True

    # Unlock coldkey.
    wallet.coldkey

    old_stakes = []
    own_hotkeys = []
    with bittensor.__console__.status(
        f":satellite: Syncing with chain: [white]{subtensor.network}[/white] ..."
    ):
        old_balance = await subtensor.get_balance(wallet.coldkeypub.ss58_address)

        async_tasks = [
            subtensor.get_stake_for_coldkey_and_hotkey(
                coldkey_ss58=wallet.coldkeypub.ss58_address, hotkey_ss58=hotkey_ss58
            )
            for hotkey_ss58 in hotkey_ss58s
        ]
        old_stakes = await asyncio.gather(*async_tasks)

            hotkey_owner = subtensor.get_hotkey_owner(hotkey_ss58)
            own_hotkeys.append(wallet.coldkeypub.ss58_address == hotkey_owner)

    successful_unstakes = 0
    for idx, (hotkey_ss58, amount, old_stake, own_hotkey) in enumerate(
        zip(hotkey_ss58s, amounts, old_stakes, own_hotkeys)
    ):
        # Covert to bittensor.Balance
        if amount is None:
            # Unstake it all.
            unstaking_balance = old_stake
        elif not isinstance(amount, bittensor.Balance):
            unstaking_balance = bittensor.Balance.from_tao(amount)
        else:
            unstaking_balance = amount

        # Check enough to unstake.
        stake_on_uid = old_stake
        if unstaking_balance > stake_on_uid:
            bittensor.__console__.print(
                f":cross_mark: [red]Not enough stake[/red]: [green]{stake_on_uid}[/green] to unstake: [blue]{unstaking_balance}[/blue] from hotkey: [white]{wallet.hotkey_str}[/white]"
            )
            continue

<<<<<<< HEAD
        if not await check_threshold_amount(
            subtensor=subtensor, unstaking_balance=unstaking_balance
=======
        # If nomination stake, check threshold.
        if not own_hotkey and not check_threshold_amount(
            subtensor=subtensor, stake_balance=(stake_on_uid - unstaking_balance)
>>>>>>> e6504175
        ):
            bittensor.__console__.print(
                f":warning: [yellow]This action will unstake the entire staked balance![/yellow]"
            )
            unstaking_balance = stake_on_uid

        # Ask before moving on.
        if prompt:
            if not Confirm.ask(
                f"Do you want to unstake:\n[bold white]  amount: {unstaking_balance}\n  hotkey: {wallet.hotkey_str}[/bold white ]?"
            ):
                continue

        try:
            with bittensor.__console__.status(
                f":satellite: Unstaking from chain: [white]{subtensor.network}[/white] ..."
            ):
                staking_response: bool = await _do_remove_stake_single(
                    subtensor=subtensor,
                    wallet=wallet,
                    hotkey_ss58=hotkey_ss58,
                    amount=unstaking_balance,
                    wait_for_inclusion=wait_for_inclusion,
                    wait_for_finalization=wait_for_finalization,
                )

<<<<<<< HEAD
            # If unstaking was successful
            if staking_response is True:
=======
            if staking_response is True:  # If we successfully unstaked.
                # We only wait here if we expect finalization.

>>>>>>> e6504175
                if idx < len(hotkey_ss58s) - 1:
                    # Wait for tx rate limit.
                    tx_rate_limit_blocks = await subtensor.tx_rate_limit()
                    if tx_rate_limit_blocks > 0:
                        bittensor.__console__.print(
                            ":hourglass: [yellow]Waiting for tx rate limit: [white]{}[/white] blocks[/yellow]".format(
                                tx_rate_limit_blocks
                            )
                        )
                        await asyncio.sleep(
                            tx_rate_limit_blocks * 12
                        )  # 12 seconds per block

                # We only wait here if we expect finalization.
                if not wait_for_finalization and not wait_for_inclusion:
                    successful_unstakes += 1
                    continue

                bittensor.__console__.print(
                    ":white_heavy_check_mark: [green]Finalized[/green]"
                )
                with bittensor.__console__.status(
                    f":satellite: Checking Balance on: [white]{subtensor.network}[/white] ..."
                ):
                    block = await subtensor.get_current_block()
                    new_stake = await subtensor.get_stake_for_coldkey_and_hotkey(
                        coldkey_ss58=wallet.coldkeypub.ss58_address,
                        hotkey_ss58=hotkey_ss58,
                        block=block,
                    )
                    bittensor.__console__.print(
                        f"Stake ({hotkey_ss58}): [blue]{stake_on_uid}[/blue] :arrow_right: [green]{new_stake}[/green]"
                    )
                    successful_unstakes += 1
            else:
                bittensor.__console__.print(
                    ":cross_mark: [red]Failed[/red]: Unknown Error."
                )
                continue

        except bittensor.errors.NotRegisteredError:
            bittensor.__console__.print(
                f":cross_mark: [red]{hotkey_ss58} is not registered.[/red]"
            )
            continue
        except bittensor.errors.StakeError as e:
            bittensor.__console__.print(f":cross_mark: [red]Stake Error: {e}[/red]")
            continue

    if successful_unstakes != 0:
        with bittensor.__console__.status(
            f":satellite: Checking Balance on: ([white]{subtensor.network}[/white] ..."
        ):
            new_balance = await subtensor.get_balance(wallet.coldkeypub.ss58_address)
        bittensor.__console__.print(
            f"Balance: [blue]{old_balance}[/blue] :arrow_right: [green]{new_balance}[/green]"
        )
        return True

    return False<|MERGE_RESOLUTION|>--- conflicted
+++ resolved
@@ -25,7 +25,7 @@
 from bittensor.utils.balance import Balance
 
 
-async def _do_remove_stake_single(
+async def __do_remove_stake_single(
     subtensor: "bittensor.subtensor",
     wallet: "bittensor.wallet",
     hotkey_ss58: str,
@@ -65,25 +65,15 @@
     return success
 
 
-<<<<<<< HEAD
 async def check_threshold_amount(
-    subtensor: "bittensor.subtensor", unstaking_balance: Balance
-=======
-def check_threshold_amount(
     subtensor: "bittensor.subtensor", stake_balance: Balance
->>>>>>> e6504175
 ) -> bool:
     """
     Checks if the remaining stake balance is above the minimum required stake threshold.
 
     Args:
-<<<<<<< HEAD
         subtensor (bittensor.subtensor): Bittensor subtensor object.
-        unstaking_balance (Balance): the balance to check for threshold limits.
-=======
-        stake_balance (Balance):
-            the balance to check for threshold limits.
->>>>>>> e6504175
+        stake_balance (Balance): the balance to check for threshold limits.
 
     Returns:
         success (bool): ``true`` if the unstaking is above the threshold or 0, or ``false`` if the unstaking is below the threshold, but not 0.
@@ -143,11 +133,7 @@
 
     # Convert to bittensor.Balance
     if amount is None:
-<<<<<<< HEAD
-        # Unstake it all if no amount is specified.
-=======
         # Unstake it all.
->>>>>>> e6504175
         unstaking_balance = old_stake
     elif not isinstance(amount, bittensor.Balance):
         unstaking_balance = bittensor.Balance.from_tao(amount)
@@ -162,18 +148,11 @@
         )
         return False
 
-<<<<<<< HEAD
-    if not await check_threshold_amount(
-        subtensor=subtensor, unstaking_balance=unstaking_balance
-=======
     # If nomination stake, check threshold.
-    if not own_hotkey and not check_threshold_amount(
+    if not own_hotkey and not await check_threshold_amount(
         subtensor=subtensor, stake_balance=(stake_on_uid - unstaking_balance)
->>>>>>> e6504175
-    ):
-        bittensor.__console__.print(
-            f":warning: [yellow]This action will unstake the entire staked balance![/yellow]"
-        )
+    ):
+        bittensor.logging.info("This action will unstake the entire staked balance!")
         unstaking_balance = stake_on_uid
 
     # Ask before moving on.
@@ -187,7 +166,7 @@
         with bittensor.__console__.status(
             f":satellite: Unstaking from chain: [white]{subtensor.network}[/white] ..."
         ):
-            staking_response: bool = await _do_remove_stake_single(
+            staking_response: bool = await __do_remove_stake_single(
                 subtensor=subtensor,
                 wallet=wallet,
                 hotkey_ss58=hotkey_ss58,
@@ -196,12 +175,8 @@
                 wait_for_finalization=wait_for_finalization,
             )
 
-<<<<<<< HEAD
         # If unstaking was successful.
         if staking_response is True:
-=======
-        if staking_response is True:  # If we successfully unstaked.
->>>>>>> e6504175
             # We only wait here if we expect finalization.
             if not wait_for_finalization and not wait_for_inclusion:
                 return True
@@ -220,7 +195,9 @@
                         hotkey_ss58=hotkey_ss58,
                     ),
                 )
-
+                new_stake = await subtensor.get_stake_for_coldkey_and_hotkey(
+                    coldkey_ss58=wallet.coldkeypub.ss58_address, hotkey_ss58=hotkey_ss58
+                )  # Get stake on hotkey.
                 bittensor.__console__.print(
                     f"Balance:\n  [blue]{old_balance}[/blue] :arrow_right: [green]{new_balance}[/green]"
                 )
@@ -306,22 +283,23 @@
     # Unlock coldkey.
     wallet.coldkey
 
+    # TODO: resolve it with asyncio.gather L:287-303
     old_stakes = []
     own_hotkeys = []
     with bittensor.__console__.status(
-        f":satellite: Syncing with chain: [white]{subtensor.network}[/white] ..."
+        ":satellite: Syncing with chain: [white]{}[/white] ...".format(
+            subtensor.network
+        )
     ):
         old_balance = await subtensor.get_balance(wallet.coldkeypub.ss58_address)
 
-        async_tasks = [
-            subtensor.get_stake_for_coldkey_and_hotkey(
+        for hotkey_ss58 in hotkey_ss58s:
+            old_stake = await subtensor.get_stake_for_coldkey_and_hotkey(
                 coldkey_ss58=wallet.coldkeypub.ss58_address, hotkey_ss58=hotkey_ss58
-            )
-            for hotkey_ss58 in hotkey_ss58s
-        ]
-        old_stakes = await asyncio.gather(*async_tasks)
-
-            hotkey_owner = subtensor.get_hotkey_owner(hotkey_ss58)
+            )  # Get stake on hotkey.
+            old_stakes.append(old_stake)  # None if not registered.
+
+            hotkey_owner = await subtensor.get_hotkey_owner(hotkey_ss58)
             own_hotkeys.append(wallet.coldkeypub.ss58_address == hotkey_owner)
 
     successful_unstakes = 0
@@ -345,17 +323,12 @@
             )
             continue
 
-<<<<<<< HEAD
-        if not await check_threshold_amount(
-            subtensor=subtensor, unstaking_balance=unstaking_balance
-=======
         # If nomination stake, check threshold.
-        if not own_hotkey and not check_threshold_amount(
+        if not own_hotkey and not await check_threshold_amount(
             subtensor=subtensor, stake_balance=(stake_on_uid - unstaking_balance)
->>>>>>> e6504175
         ):
             bittensor.__console__.print(
-                f":warning: [yellow]This action will unstake the entire staked balance![/yellow]"
+                ":warning: [yellow]This action will unstake the entire staked balance![/yellow]"
             )
             unstaking_balance = stake_on_uid
 
@@ -370,7 +343,7 @@
             with bittensor.__console__.status(
                 f":satellite: Unstaking from chain: [white]{subtensor.network}[/white] ..."
             ):
-                staking_response: bool = await _do_remove_stake_single(
+                staking_response: bool = await __do_remove_stake_single(
                     subtensor=subtensor,
                     wallet=wallet,
                     hotkey_ss58=hotkey_ss58,
@@ -379,14 +352,9 @@
                     wait_for_finalization=wait_for_finalization,
                 )
 
-<<<<<<< HEAD
             # If unstaking was successful
             if staking_response is True:
-=======
-            if staking_response is True:  # If we successfully unstaked.
                 # We only wait here if we expect finalization.
-
->>>>>>> e6504175
                 if idx < len(hotkey_ss58s) - 1:
                     # Wait for tx rate limit.
                     tx_rate_limit_blocks = await subtensor.tx_rate_limit()
@@ -400,7 +368,6 @@
                             tx_rate_limit_blocks * 12
                         )  # 12 seconds per block
 
-                # We only wait here if we expect finalization.
                 if not wait_for_finalization and not wait_for_inclusion:
                     successful_unstakes += 1
                     continue
