--- conflicted
+++ resolved
@@ -366,7 +366,6 @@
         # Iterate over substakes and aggregate them by hotkey.
         hotkeys_to_substakes: typing.Dict[str, typing.List[typing.Dict]] = {}
         for substake in substakes:
-<<<<<<< HEAD
             hotkey = substake["hotkey"]
             if hotkey not in hotkeys_to_substakes:
                 hotkeys_to_substakes[hotkey] = []
@@ -388,178 +387,15 @@
                     "({})".format(bittensor.Balance.get_unit(netuid)), # Symbol
                     str( bittensor.Balance.from_rao( int(substake['stake']) ).set_unit(netuid) ), # Alpha value
                     f"[blue]{ bittensor.Balance.from_tao(substake['stake'].tao) * dynamic_info[netuid].price.tao}[/blue]", # Tao equiv
-                    
-=======
-            netuid = substake["netuid"]
-            if substake["hotkey"] not in hot_netuid_pairs:
-                hot_netuid_pairs[substake["hotkey"]] = {}
-                hot_tao_totals[substake["hotkey"]] = 0.0
-                hot_alpha_totals[substake["hotkey"]] = 0.0
-            if netuid not in netuid_totals:
-                netuid_totals[netuid] = 0.0
-            hot_netuid_pairs[substake["hotkey"]][netuid] = substake["stake"]
-            hot_tao_totals[substake["hotkey"]] += (
-                substake["stake"] * dynamic_info[netuid]["price"]
-            )
-            hot_alpha_totals[substake["hotkey"]] += substake["stake"]
-            netuid_totals[netuid] += substake["stake"] * dynamic_info[netuid]["price"]
-
-        table = Table(show_footer=True, pad_edge=False, box=None, expand=False)
-        table.add_column(
-            "[white]Hotkey", footer_style="overline white", style="dark_slate_gray3"
-        )
-        table.add_column(f"[white]Netuid", footer_style="overline white", style="white")
-        table.add_column(f"[white]Alpha", footer_style="overline white", style="green")
-        table.add_column(f"[white]TAO", footer_style="overline white", style="blue")
-
-        # Fill rows
-        for hotkey in hot_netuid_pairs.keys():
-            # Switch on named hotkeys
-            if hotkey in registered_delegate_info:
-                row_name = registered_delegate_info[hotkey].name
-            else:
-                row_name = hotkey[:10]
-
-            first_row = True
-            for netuid in netuids:
-                sn_symbol = "({})".format(bittensor.Balance.get_unit(netuid))
-                row = [
-                    row_name if first_row else "",
-                    str(netuid),
-                    "{:.4f}{}".format(
-                        bittensor.Balance.from_rao(
-                            int(hot_netuid_pairs[hotkey].get(netuid, 0))
-                        ).__float__(),
-                        sn_symbol
-                    ),
-                    f"[blue]{hot_netuid_pairs[hotkey].get(netuid, 0) * dynamic_info[netuid]['price'] }[/blue]"
->>>>>>> 60e998fc
                 ]
                 table.add_row(*row)
             bittensor.__console__.print(table)
+            
         # Iterate over each hotkey and make a table
         for hotkey in hotkeys_to_substakes.keys():
             table_substakes( hotkey, hotkeys_to_substakes[hotkey] )
         
-        
-        
-
-        # # Build map of hotkeys to netuids to stake
-        # hot_tao_totals = {}
-        # hot_alpha_totals = {}
-        # netuid_totals = {}
-        # hot_netuid_pairs = {}
-        # for substake in substakes:
-        #     netuid = substake["netuid"]
-        #     if substake["hotkey"] not in hot_netuid_pairs:
-        #         hot_netuid_pairs[substake["hotkey"]] = {}
-        #         hot_tao_totals[substake["hotkey"]] = 0.0
-        #         hot_alpha_totals[substake["hotkey"]] = 0.0
-        #     if netuid not in netuid_totals:
-        #         netuid_totals[netuid] = 0.0
-        #     hot_netuid_pairs[substake["hotkey"]][netuid] = substake["stake"]
-        #     hot_tao_totals[substake["hotkey"]] += (
-        #         substake["stake"] * dynamic_info[netuid].price
-        #     )
-        #     hot_alpha_totals[substake["hotkey"]] += substake["stake"]
-        #     netuid_totals[netuid] += substake["stake"] * dynamic_info[netuid].price
-
-        # table = Table(show_footer=True, pad_edge=False, box=None, expand=False)
-        # table.add_column(
-        #     "[white]Hotkey", footer_style="overline white", style="dark_slate_gray3"
-        # )
-        # table.add_column(f"[white]Netuid", footer_style="overline white", style="white")
-        # table.add_column(f"[white]{bittensor.Balance.unit}", footer_style="overline white", style="blue")
-        # table.add_column(f"[white]{bittensor.Balance.get_unit(1)}", footer_style="overline white", style="green")
-
-        # # Fill rows
-        # for hotkey in hot_netuid_pairs.keys():
-        #     # Switch on named hotkeys
-        #     if hotkey in registered_delegate_info:
-        #         row_name = registered_delegate_info[hotkey].name
-        #     else:
-        #         row_name = hotkey[:10]
-
-        #     first_row = True
-        #     for netuid in netuids:
-        #         row = [
-        #             row_name if first_row else "",
-        #             str(netuid),
-        #             f"[blue]{hot_netuid_pairs[hotkey].get(netuid, 0) * dynamic_info[netuid].price }[/blue]",
-        #             str( bittensor.Balance.from_rao( int(hot_netuid_pairs[hotkey].get(netuid, 0)) ).set_unit(netuid) )
-        #         ]
-        #         table.add_row(*row)
-        #         first_row = False
-
-        #     # bottom line
-        #     row = [
-        #         "TOTAL",
-        #         "",
-        #         "",
-        #         f"{hot_tao_totals[hotkey].set_unit(0)}",
-        #     ]    
-        #     table.add_row(*row)
-
-        # table.box = None
-        # table.pad_edge = False
-        # table.width = None
-        # column_descriptions_table = Table(
-        #     title="Stake List",
-        #     box=rich.box.HEAVY_HEAD,
-        #     safe_box=False,
-        #     padding=(0, 1),
-        #     collapse_padding=False,
-        #     pad_edge=False,
-        #     expand=False,
-        #     show_header=True,
-        #     show_footer=False,
-        #     show_edge=False,
-        #     show_lines=False,
-        #     leading=0,
-        #     style="none",
-        #     row_styles=None,
-        #     header_style="table.header",
-        #     footer_style="table.footer",
-        #     border_style=None,
-        #     title_style=None,
-        #     caption_style=None,
-        #     title_justify="center",
-        #     caption_justify="center",
-        #     highlight=False,
-        # )
-        # column_descriptions_table.add_column("No.", justify="left", style="bold")
-        # column_descriptions_table.add_column("Column", justify="left")
-        # column_descriptions_table.add_column("Description", justify="left")
-
-        # column_descriptions = [
-        #     (
-        #         "[bold white]1.[/bold white]",
-        #         "[bold white]Hotkey[/bold white]",
-        #         "The staking account's associated hotkey or delegate name.",
-        #     ),
-        #     (
-        #         "[bold white]2.[/bold white]",
-        #         "[bold white]Netuid[/bold white]",
-        #         "Subnet ID.",
-        #     ),
-        #     (
-        #         "[bold white]3.[/bold white]",
-        #         "[bold white]Alpha[/bold white]",
-        #         "For each subnet, the quantity of staked [green]dynamic TAO (\u03B1)[/green].",
-        #     ),
-        #     (
-        #         "[bold white]4.[/bold white]",
-        #         "[bold white]DTAO[/bold white]",
-        #         "For each subnet, the staked Alpha [blue]TAO[/blue] value calculated using the current subnet exchange rate.",
-        #     ),
-        # ]
-
-        # for no, name, description in column_descriptions:
-        #     column_descriptions_table.add_row(no, name, description)
-        # bittensor.__console__.print(column_descriptions_table)
-        # bittensor.__console__.print("\n")
-        # bittensor.__console__.print("\n")
-        # bittensor.__console__.print(table)
+
 
     @staticmethod
     def check_config(config: "bittensor.config"):
